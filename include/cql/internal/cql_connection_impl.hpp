/*
  Copyright (c) 2013 Matthew Stump

  This file is part of cassandra.

  Licensed under the Apache License, Version 2.0 (the "License");
  you may not use this file except in compliance with the License.
  You may obtain a copy of the License at

  http://www.apache.org/licenses/LICENSE-2.0

  Unless required by applicable law or agreed to in writing, software
  distributed under the License is distributed on an "AS IS" BASIS,
  WITHOUT WARRANTIES OR CONDITIONS OF ANY KIND, either express or implied.
  See the License for the specific language governing permissions and
  limitations under the License.
*/

#ifndef CQL_CLIENT_IMPL_H_
#define CQL_CLIENT_IMPL_H_

// Required to use stdint.h
#ifndef __STDC_LIMIT_MACROS
#define __STDC_LIMIT_MACROS
#endif

#include <iomanip>
#include <iostream>
#include <istream>
#include <ostream>
#include <stdint.h>
#include <string>
#include <vector>

#include <boost/asio.hpp>
#if BOOST_VERSION >= 104800
#include <boost/asio/connect.hpp>
#endif
#include <boost/asio/ssl.hpp>
#include <boost/bind.hpp>
#include <boost/function.hpp>
#include <boost/lexical_cast.hpp>
#include <boost/make_shared.hpp>
#include <boost/noncopyable.hpp>
#include <boost/shared_ptr.hpp>
#include <boost/thread/condition_variable.hpp>
#include <boost/thread/future.hpp>
#include <boost/thread/mutex.hpp>

#include "cql/cql.hpp"
#include "cql/cql_connection.hpp"
#include "cql/cql_error.hpp"
#include "cql/cql_execute.hpp"
#include "cql/cql_future_connection.hpp"
#include "cql/cql_future_result.hpp"
#include "cql/internal/cql_message.hpp"
#include "cql/internal/cql_defines.hpp"
#include "cql/internal/cql_callback_storage.hpp"
#include "cql/internal/cql_header_impl.hpp"
#include "cql/internal/cql_message_event_impl.hpp"
#include "cql/internal/cql_message_execute_impl.hpp"
#include "cql/internal/cql_message_prepare_impl.hpp"
#include "cql/internal/cql_message_query_impl.hpp"
#include "cql/internal/cql_message_result_impl.hpp"
#include "cql/internal/cql_message_credentials_impl.hpp"
#include "cql/internal/cql_message_error_impl.hpp"
#include "cql/internal/cql_message_options_impl.hpp"
#include "cql/internal/cql_message_ready_impl.hpp"
#include "cql/internal/cql_message_register_impl.hpp"
#include "cql/internal/cql_message_startup_impl.hpp"
#include "cql/internal/cql_message_supported_impl.hpp"
#include "cql/cql_serialization.hpp"
#include "cql/cql_session.hpp"
#include "cql/cql_uuid.hpp"
#include "cql/cql_stream.hpp"
#include "cql/internal/cql_util.hpp"
#include "cql/internal/cql_promise.hpp"

namespace cql {

// The following class is a collection of the prepared statements
struct cql_prepare_statements_t
{
    cql_prepare_statements_t() : _is_syncd(true) {}
    
    typedef
        std::vector<cql_byte_t>
        cql_query_id_t;
    
    void
    set(
        const cql_query_id_t& query_id)
    {
        boost::mutex::scoped_lock(_mutex);
        
        if (_collection.find(query_id) != _collection.end()) {
            return;
        }
        _collection[query_id] = false;
        _is_syncd = false;
    }
    
    void
    get_unprepared_statements(
        std::vector<cql_query_id_t> &output) const
    {
        if (_is_syncd) {
            return;
        }
            
        bool none_returned = true;
        
        boost::mutex::scoped_lock(_mutex);
        for(prepare_statements_collection_t::const_iterator
                I  = _collection.begin();
                I != _collection.end(); ++I)
        {
            if (I->second == false) {
                output.push_back(I->first);
                none_returned = false;
            }
        }
        _is_syncd = none_returned;
    }
    
    bool
    enable(
        const cql_query_id_t& query_id)
    {
        boost::mutex::scoped_lock(_mutex);
        
        if (_collection.find(query_id) == _collection.end())
        {
            return false;
        }
        _collection[query_id] = true;
        return true;
    }

private:

    typedef
        std::map<cql_query_id_t, bool>
        prepare_statements_collection_t;
    
    prepare_statements_collection_t   _collection;
    mutable volatile bool             _is_syncd;
    boost::mutex                      _mutex;
};
    
template <typename TSocket>
class cql_connection_impl_t : public cql::cql_connection_t
{
public:
    static const int NUMBER_OF_STREAMS = 128;
    // stream with is 0 is dedicated to events messages and
    // connection management.
    static const int NUMBER_OF_USER_STREAMS = 127;
<<<<<<< HEAD
    
=======

	//helper boolean value holder
	class boolkeeper
	{
	public:
		boolkeeper():value(false){}
		bool value;
		boost::mutex mutex;
	};

public:
>>>>>>> 0373f26f
    typedef
        std::list<cql::cql_message_buffer_t>
        request_buffer_t;

    typedef
        std::pair<cql_message_callback_t, cql_message_errback_t>
        callback_pair_t;

    typedef
        cql::cql_callback_storage_t<callback_pair_t>
        callback_storage_t;

    typedef
        boost::function<void(const boost::system::error_code&, std::size_t)>
        write_callback_t;

    cql_connection_impl_t(
        boost::asio::io_service&                    io_service,
        TSocket*                                    transport,
        cql::cql_connection_t::cql_log_callback_t   log_callback = 0) :
        _resolver(io_service),
        _transport(transport),
        _request_buffer(0),
        _callback_storage(NUMBER_OF_STREAMS),
        _number_of_free_stream_ids(NUMBER_OF_USER_STREAMS),
        _connect_callback(0),
        _connect_errback(0),
        _log_callback(log_callback),
        _events_registered(false),
        _event_callback(0),
        _defunct(false),
        _ready(false),
        _closing(false),
        _reserved_stream(_callback_storage.acquire_stream()),
        _uuid(cql_uuid_t::create()),
<<<<<<< HEAD
        _session_ptr(NULL)
=======
		_is_disposed(new boolkeeper)
>>>>>>> 0373f26f
    {}

	virtual ~cql_connection_impl_t()
	{
		boost::mutex::scoped_lock(_is_disposed->mutex);
		// lets set the disposed flag (the shared counter will prevent it from being destroyed)
		_is_disposed->value=true;
	}

    boost::shared_future<cql::cql_future_connection_t>
    connect(const cql_endpoint_t& endpoint)
    {
        boost::shared_ptr<cql_promise_t<cql_future_connection_t> > promise(
            new cql_promise_t<cql_future_connection_t>());

        connect(
            endpoint,
            boost::bind(&cql_connection_impl_t::_connection_future_callback, this, promise, ::_1),
            boost::bind(&cql_connection_impl_t::_connection_future_errback, this, promise, ::_1, ::_2));

        return promise->shared_future();
    }

    void
    connect(
        const cql_endpoint_t&       endpoint,
        cql_connection_callback_t   callback,
        cql_connection_errback_t    errback)
    {
        _endpoint = endpoint;
        _connect_callback = callback;
        _connect_errback = errback;
        resolve();
    }

    virtual cql_uuid_t
    id() const
    {
        return _uuid;
    }

    void
    set_session_ptr(cql_session_t* session_ptr)
    {
        _session_ptr = session_ptr;
    }
    
    boost::shared_future<cql::cql_future_result_t>
    query(
        const boost::shared_ptr<cql_query_t>& query_)
    {
        boost::shared_ptr<cql_promise_t<cql_future_result_t> > promise(
            new cql_promise_t<cql_future_result_t>());

		query(query_,
              boost::bind(&cql_connection_impl_t::_statement_future_callback, this, promise, ::_1, ::_2, ::_3),
              boost::bind(&cql_connection_impl_t::_statement_future_errback, this, promise, ::_1, ::_2, ::_3));

        return promise->shared_future();
    }

    boost::shared_future<cql::cql_future_result_t>
    prepare(
        const boost::shared_ptr<cql_query_t>& query)
	{
        boost::shared_ptr<cql_promise_t<cql_future_result_t> > promise(
            new cql_promise_t<cql_future_result_t>());

        prepare(query,
                boost::bind(&cql_connection_impl_t::_statement_future_callback, this, promise, ::_1, ::_2, ::_3),
                boost::bind(&cql_connection_impl_t::_statement_future_errback, this, promise, ::_1, ::_2, ::_3));

        return promise->shared_future();
    }

    boost::shared_future<cql::cql_future_result_t>
    execute(
        const boost::shared_ptr<cql::cql_execute_t>& message)
	{
        boost::shared_ptr<cql_promise_t<cql_future_result_t> > promise(
            new cql_promise_t<cql_future_result_t>());

        execute(message,
                boost::bind(&cql_connection_impl_t::_statement_future_callback, this, promise, ::_1, ::_2, ::_3),
                boost::bind(&cql_connection_impl_t::_statement_future_errback, this, promise, ::_1, ::_2, ::_3));

        return promise->shared_future();
    }

    cql::cql_stream_t
    query(
        const boost::shared_ptr<cql_query_t>&         query,
        cql::cql_connection_t::cql_message_callback_t callback,
        cql::cql_connection_t::cql_message_errback_t  errback)
    {
		cql_stream_t stream = query->stream();

        if (stream.is_invalid()) {
            errback(*this, stream, create_stream_id_error());
            return stream;
		}

		_callback_storage.set_callbacks(stream, callback_pair_t(callback, errback));

		create_request(new cql::cql_message_query_impl_t(query),
			boost::bind(&cql_connection_impl_t::write_handle,
			this,
			boost::asio::placeholders::error,
			boost::asio::placeholders::bytes_transferred),
			stream);

		return stream;
    }

    cql::cql_stream_t
    prepare(
        const boost::shared_ptr<cql_query_t>&         query,
        cql::cql_connection_t::cql_message_callback_t callback,
        cql::cql_connection_t::cql_message_errback_t  errback)
    {
		cql_stream_t stream = query->stream();

        if (stream.is_invalid()) {
            errback(*this, stream, create_stream_id_error());
            return stream;
        }

        _callback_storage.set_callbacks(stream, callback_pair_t(callback, errback));

        create_request(
            new cql::cql_message_prepare_impl_t(query),
            boost::bind(&cql_connection_impl_t::write_handle,
                        this,
                        boost::asio::placeholders::error,
                        boost::asio::placeholders::bytes_transferred),
            stream);

        return stream;
    }

    cql::cql_stream_t
    execute(
        const boost::shared_ptr<cql::cql_execute_t>&  message,
        cql::cql_connection_t::cql_message_callback_t callback,
        cql::cql_connection_t::cql_message_errback_t  errback)
    {

        cql_stream_t stream = message->stream();

        if (stream.is_invalid()) {
            errback(*this, stream, create_stream_id_error());
            return stream;
        }

        _callback_storage.set_callbacks(stream, callback_pair_t(callback, errback));
        create_request(
            message->impl(),
            boost::bind(&cql_connection_impl_t::write_handle,
                        this,
                        boost::asio::placeholders::error,
                        boost::asio::placeholders::bytes_transferred),
            stream);

       return stream;
    }

    bool
    defunct() const
    {
        return _defunct;
    }

    bool
    ready() const
    {
        return _ready;
    }

    void
    close()
    {
        _closing = true;
        log(CQL_LOG_INFO, "closing connection");

        boost::system::error_code ec;
        _transport->lowest_layer().shutdown(boost::asio::ip::tcp::socket::shutdown_both, ec);
        _transport->lowest_layer().close();
    }

    virtual const cql_endpoint_t&
    endpoint() const
    {
        return _endpoint;
    }

    void
    set_events(
        cql::cql_connection_t::cql_event_callback_t event_callback,
        const std::list<std::string>&               events)
    {
        _event_callback = event_callback;
        _events = events;
    }

    const std::list<std::string>&
    events() const
    {
        return _events;
    }

    cql::cql_connection_t::cql_event_callback_t
    event_callback() const
    {
        return _event_callback;
    }

    const cql_credentials_t&
    credentials() const
    {
        return _credentials;
    }

    void
    set_credentials(
        const cql_connection_t::cql_credentials_t& credentials)
    {
        _credentials = credentials;
    }
    
    bool
    is_keyspace_syncd() const
    {
        return _selected_keyspace_name == _current_keyspace_name
                    || _selected_keyspace_name == "";
    }
    
    void
    set_keyspace(const std::string& new_keyspace_name)
    {
        _selected_keyspace_name = new_keyspace_name;
    }
    
    void
    set_prepared_statement(const std::vector<cql_byte_t>& id)
    {
        _prepare_statements.set(id);
    }
   
    void
    get_unprepared_statements(
        std::vector<std::vector<cql_byte_t> > &output) const
    {
        _prepare_statements.get_unprepared_statements(output);
    }

    void
    reconnect()
    {
        _closing = false;
        _events_registered = false;
        _ready = false;
        _defunct = false;
        resolve();
    }

private:
    inline cql::cql_error_t
    create_stream_id_error()
    {
        cql::cql_error_t error;
        error.library = true;
        error.message = "Too many streams. The maximum value of parallel requests is 127 (1 is reserved by this library)";
        return error;
    }

    inline void
    log(
        cql::cql_short_t level,
        const std::string& message)
    {
        if (_log_callback) {
            _log_callback(level, message);
        }
    }

    void
    _connection_future_callback(
        boost::shared_ptr<cql_promise_t<cql_future_connection_t> > promise,
        cql_connection_t&)
    {
        promise->set_value(cql::cql_future_connection_t(this));
    }

    void
    _connection_future_errback(
        boost::shared_ptr<cql_promise_t<cql_future_connection_t> >       promise,
        cql_connection_t&,
        const cql_error_t&                                               error)
    {
        promise->set_value(cql::cql_future_connection_t(this, error));
    }

    void
    _statement_future_callback(
        boost::shared_ptr<cql_promise_t<cql_future_result_t> > promise,
        cql_connection_t&,
        const cql::cql_stream_t&                                     stream,
        cql::cql_result_t*                                           result_ptr)
    {
        promise->set_value(cql::cql_future_result_t(this, stream, result_ptr));
    }

    void
    _statement_future_errback(
        boost::shared_ptr<cql_promise_t<cql_future_result_t> >   promise,
        cql_connection_t&,
        const cql::cql_stream_t&                                     stream,
        const cql_error_t&                                           error)
    {
        promise->set_value(cql::cql_future_result_t(this, stream, error));
    }

    void
    resolve()
    {
        log(CQL_LOG_DEBUG, "resolving remote host: " + _endpoint.to_string());

        _resolver.async_resolve(
            _endpoint.resolver_query(),
            boost::bind(&cql_connection_impl_t::resolve_handle,
                        this,
                        boost::asio::placeholders::error,
                        boost::asio::placeholders::iterator));
    }

    void
    resolve_handle(
        const boost::system::error_code&         err,
        boost::asio::ip::tcp::resolver::iterator endpoint_iterator)
    {
        if (!err) {
            log(CQL_LOG_DEBUG, "resolved remote host, attempting to connect");
#if BOOST_VERSION >= 104800
            boost::asio::async_connect(
                _transport->lowest_layer(),
                endpoint_iterator,
                boost::bind(&cql_connection_impl_t::connect_handle,
                            this,
                            boost::asio::placeholders::error));
#else
            _transport->lowest_layer().async_connect(
                *endpoint_iterator,
                boost::bind(&cql_connection_impl_t::connect_handle,
                            this,
                            boost::asio::placeholders::error));
#endif
        }
        else {
            log(CQL_LOG_CRITICAL, "error resolving remote host " + err.message());
            check_transport_err(err);
        }
    }

    void
    connect_handle(
        const boost::system::error_code& err)
    {
        if (!err) {
            log(CQL_LOG_DEBUG, "connection successful to remote host");
            if (_transport->requires_handshake()) {
                _transport->async_handshake(
                    boost::bind(&cql_connection_impl_t::handshake_handle,
                                this,
                                boost::asio::placeholders::error));
            }
            else {
                options_write();
            }
        }
        else {
            log(CQL_LOG_CRITICAL, "error connecting to remote host " + err.message());
            check_transport_err(err);
        }
    }

    void
    handshake_handle(
        const boost::system::error_code& err) {
        if (!err) {
            log(CQL_LOG_DEBUG, "successful ssl handshake with remote host");
            options_write();
        }
        else {
            log(CQL_LOG_CRITICAL, "error performing ssl handshake " + err.message());
            check_transport_err(err);
        }
    }

    // if stream cannot be acquired returns invalid stream
    virtual cql::cql_stream_t
    acquire_stream()
    {
        cql_stream_t stream = _callback_storage.acquire_stream();
        return stream;
    }

    // releases stream, parameter will be set  to invalid stream.
    virtual void
    release_stream(cql_stream_t& stream)
    {
        _callback_storage.release_stream(stream);
    }

	virtual bool
    is_healthy() const
    {
        return true;
    }

	virtual bool
    is_busy(int max) const
    {
		return (NUMBER_OF_STREAMS - _number_of_free_stream_ids) >= max;
    }

	virtual bool
    is_free(int min) const
    {
		return (NUMBER_OF_STREAMS - _number_of_free_stream_ids) <= min;
    }

    virtual bool
    is_empty() const
    {
        return (NUMBER_OF_USER_STREAMS == _number_of_free_stream_ids);
    }

    void
    create_request(
        cql::cql_message_t* message,
        write_callback_t    callback,
        cql_stream_t&       stream)
    {
        cql::cql_error_t err;
        message->prepare(&err);

        cql::cql_header_impl_t header(CQL_VERSION_1_REQUEST,
                                      CQL_FLAG_NOFLAG,
                                      stream,
                                      message->opcode(),
                                      message->size());
        header.prepare(&err);

        log(CQL_LOG_DEBUG, "sending message: " + header.str() + " " + message->str());

        std::vector<boost::asio::const_buffer> buf;

        buf.push_back(boost::asio::buffer(header.buffer()->data(), header.size()));
        _request_buffer.push_back(header.buffer());

        if (header.length() != 0) {
            buf.push_back(boost::asio::buffer(message->buffer()->data(), message->size()));
            _request_buffer.push_back(message->buffer());
        }
        else {
            _request_buffer.push_back(cql_message_buffer_t());
        }

        boost::asio::async_write(*_transport, buf, callback);
    }

    void
    write_handle(
        const boost::system::error_code& err,
        std::size_t                      num_bytes)
    {
        if (!_request_buffer.empty()) {
            // the write request is complete free the request buffers
            _request_buffer.pop_front();
            if (!_request_buffer.empty()) {
                _request_buffer.pop_front();
            }
        }

        if (!err) {
            log(CQL_LOG_DEBUG, "wrote to socket " + boost::lexical_cast<std::string>(num_bytes) + " bytes");
        }
        else {
            log(CQL_LOG_ERROR, "error writing to socket " + err.message());
            check_transport_err(err);
        }
    }

    void
    header_read()
    {
        boost::asio::async_read(*_transport,
                                boost::asio::buffer(_response_header.buffer()->data(), _response_header.size()),
#if BOOST_VERSION >= 104800
                                boost::asio::transfer_exactly(sizeof(cql::cql_header_impl_t)),
#else
                                boost::asio::transfer_all(),
#endif
                                boost::bind(&cql_connection_impl_t<TSocket>::header_read_handle, this, _is_disposed, boost::asio::placeholders::error));
    }

    void
    header_read_handle(
		boost::shared_ptr<boolkeeper> is_disposed,
        const boost::system::error_code& err)
    {
		// if the connection was already disposed we return here immediatelly
		boost::mutex::scoped_lock(is_disposed->mutex);
		if(is_disposed->value)
			return;
		if (!err) {
			cql::cql_error_t decode_err;
			if (_response_header.consume(&decode_err)) {
				log(CQL_LOG_DEBUG, "received header for message " + _response_header.str());
				body_read(_response_header);
			}
			else {
				log(CQL_LOG_ERROR, "error decoding header " + _response_header.str());
			}
		}
		else if (err.value() == boost::system::errc::operation_canceled) {
			/* do nothing */
		}
		else {
			log(CQL_LOG_ERROR, "error reading header " + err.message());
			check_transport_err(err);
		}
	}

    void
    body_read(const cql::cql_header_impl_t& header) {

        switch (header.opcode()) {

        case CQL_OPCODE_ERROR:
            _response_message.reset(new cql::cql_message_error_impl_t(header.length()));
            break;

        case CQL_OPCODE_RESULT:
            _response_message.reset(new cql::cql_message_result_impl_t(header.length()));
            break;

        case CQL_OPCODE_SUPPORTED:
            _response_message.reset(new cql::cql_message_supported_impl_t(header.length()));
            break;

        case CQL_OPCODE_READY:
            _response_message.reset(new cql::cql_message_ready_impl_t(header.length()));
            break;

        case CQL_OPCODE_EVENT:
            _response_message.reset(new cql::cql_message_event_impl_t(header.length()));
            break;

        default:
            // need some bucket to put the data so we can get past the unknown
            // body in the stream it will be discarded by the body_read_handle
            _response_message.reset(new cql::cql_message_result_impl_t(header.length()));
            break;
        }

        boost::asio::async_read(*_transport,
                                boost::asio::buffer(header.length()==0 ? 0 : _response_message->buffer()->data(), _response_message->size()),
#if BOOST_VERSION >= 104800
                                boost::asio::transfer_exactly(header.length()),
#else
                                boost::asio::transfer_all(),
#endif
                                boost::bind(&cql_connection_impl_t<TSocket>::body_read_handle, this, header,_is_disposed, boost::asio::placeholders::error));
    }
    
    
    /* The purpose of this method is to propagate the results of USE and PREPARE
       queries across the session. */
    void
    preprocess_result_message(cql::cql_message_result_impl_t* response_message)
    {
<<<<<<< HEAD
        switch(response_message->result_type()) {
            case CQL_RESULT_SET_KEYSPACE:
                response_message->get_keyspace_name(_current_keyspace_name);
                if (_session_ptr) {
                    _session_ptr->set_keyspace(_current_keyspace_name);
                }
                break;
                
            case CQL_RESULT_PREPARED:
                const std::vector<cql_byte_t>& query_id = response_message->query_id();
                set_prepared_statement(query_id);
                _prepare_statements.enable(query_id);
                if (_session_ptr) {
                    cql_stream_id_t stream_id = _response_header.stream().stream_id();
                    
                    _session_ptr->set_prepare_statement(
                        query_id,
                        _session_ptr->get_active_queries_strings()[stream_id]);
                }
                break;
        }
=======

>>>>>>> 0373f26f
    }

    void
    body_read_handle(
        const cql::cql_header_impl_t& header,
		boost::shared_ptr<boolkeeper> is_disposed,
        const boost::system::error_code& err)
    {
		boost::mutex::scoped_lock(is_disposed->mutex);
		// if the connection was already disposed we return here immediatelly
		if(is_disposed->value)
			return;

        log(CQL_LOG_DEBUG, "received body for message " + header.str());

        if (err) {
            log(CQL_LOG_ERROR, "error reading body " + err.message());
            check_transport_err(err);

            header_read(); // loop
            return;
        }

        cql::cql_error_t consume_error;
        if (!_response_message->consume(&consume_error)) {
            log(CQL_LOG_ERROR, "error deserializing result message " + consume_error.message);

            header_read();
            return;
        }

        switch (header.opcode()) {
        case CQL_OPCODE_RESULT:
        {
            log(CQL_LOG_DEBUG, "received result message " + header.str());

            cql_stream_t stream = header.stream();

            if (!_callback_storage.has_callbacks(stream)) {
                log(CQL_LOG_INFO, "no callback found for message " + header.str());
            }
            else {
                callback_pair_t callback_pair = _callback_storage.get_callbacks(stream);
<<<<<<< HEAD
                
=======
                release_stream(stream);

>>>>>>> 0373f26f
                cql::cql_message_result_impl_t* response_message =
                    dynamic_cast<cql::cql_message_result_impl_t*>(_response_message.release());

                preprocess_result_message(response_message);
                release_stream(stream);
                callback_pair.first(*this, header.stream(), response_message);
            }
            break;
        }

        case CQL_OPCODE_EVENT:
            log(CQL_LOG_DEBUG, "received event message");
            if (_event_callback) {
                _event_callback(*this, dynamic_cast<cql::cql_message_event_impl_t*>(_response_message.release()));
            }
            break;

        case CQL_OPCODE_ERROR:
        {
            cql_stream_t stream = header.stream();

            if (!_callback_storage.has_callbacks(stream)) {
                log(CQL_LOG_INFO, "no callback found for message " + header.str() + " " + _response_message->str());
            }
            else {
                callback_pair_t callback_pair = _callback_storage.get_callbacks(stream);
                release_stream(stream);

                cql::cql_message_error_impl_t* m =
                    dynamic_cast<cql::cql_message_error_impl_t*>(_response_message.get());

                cql::cql_error_t cql_error =
                    cql::cql_error_t::cassandra_error(m->code(), m->message());

                callback_pair.second(*this, stream, cql_error);
            }
            break;
        }

        case CQL_OPCODE_READY:
            log(CQL_LOG_DEBUG, "received ready message");
            if (!_events_registered) {
                events_register();
            }
            else  {
                _ready = true;
                if (_connect_callback) {
                    // let the caller know that the connection is ready
                    _connect_callback(*this);
                }
            }
            break;

        case CQL_OPCODE_SUPPORTED:
            log(CQL_LOG_DEBUG, "received supported message " + _response_message->str());
            startup_write();
            break;

        case CQL_OPCODE_AUTHENTICATE:
            credentials_write();
            break;

        default:
            log(CQL_LOG_ERROR, "unhandled opcode " + header.str());
            break;
        }

        header_read(); // loop
    }

    void
    events_register()
    {
        std::auto_ptr<cql::cql_message_register_impl_t> m(new cql::cql_message_register_impl_t());
        m->events(_events);

        create_request(m.release(),
                       boost::bind(&cql_connection_impl_t::write_handle,
                                   this,
                                   boost::asio::placeholders::error,
                                   boost::asio::placeholders::bytes_transferred),
                        _reserved_stream);

        _events_registered = true;
    }

    void
    options_write()
    {
		create_request(
            new cql::cql_message_options_impl_t(),
            (boost::function<void (const boost::system::error_code &, std::size_t)>)boost::bind(
                &cql_connection_impl_t::write_handle,
                this,
                boost::asio::placeholders::error,
                boost::asio::placeholders::bytes_transferred),
            _reserved_stream);

        // start listening
        header_read();
    }

    void
    startup_write()
    {
        std::auto_ptr<cql::cql_message_startup_impl_t> m(new cql::cql_message_startup_impl_t());
        m->version(CQL_VERSION_IMPL);
        create_request(
            m.release(),
            boost::bind(&cql_connection_impl_t::write_handle,
                        this,
                        boost::asio::placeholders::error,
                        boost::asio::placeholders::bytes_transferred),
            _reserved_stream);
    }

    void
    credentials_write()
    {
        std::auto_ptr<cql::cql_message_credentials_impl_t> m(new cql::cql_message_credentials_impl_t());
        m->credentials(_credentials);
        create_request(
            m.release(),
            boost::bind(&cql_connection_impl_t::write_handle,
                        this,
                        boost::asio::placeholders::error,
                        boost::asio::placeholders::bytes_transferred),
            _reserved_stream);
    }

    inline void
    check_transport_err(const boost::system::error_code& err)
    {
        if (!_transport->lowest_layer().is_open()) {
            _ready = false;
            _defunct = true;
        }

        if (_connect_errback && !_closing) {
            cql::cql_error_t e;
            e.transport = true;
            e.code = err.value();
            e.message = err.message();
            _connect_errback(*this, e);
        }
    }

    cql_endpoint_t                           _endpoint;
    boost::asio::ip::tcp::resolver           _resolver;
    std::auto_ptr<TSocket>                   _transport;
    cql::cql_stream_id_t                     _stream_counter;
    request_buffer_t                         _request_buffer;
    cql::cql_header_impl_t                   _response_header;
    std::auto_ptr<cql::cql_message_t>        _response_message;
    callback_storage_t                       _callback_storage;
    int                                      _number_of_free_stream_ids;
    cql_connection_callback_t                _connect_callback;
    cql_connection_errback_t                 _connect_errback;
    cql_log_callback_t                       _log_callback;
    bool                                     _events_registered;
    std::list<std::string>                   _events;
    cql_event_callback_t                     _event_callback;
    cql::cql_connection_t::cql_credentials_t _credentials;
    bool                                     _defunct;
    bool                                     _ready;
    bool                                     _closing;
    cql_stream_t                             _reserved_stream;
    cql_uuid_t                               _uuid;
<<<<<<< HEAD
    
    std::string                              _current_keyspace_name,
                                             _selected_keyspace_name;
    
    cql_prepare_statements_t                 _prepare_statements;
    
    cql_session_t*                           _session_ptr;
=======
	boost::shared_ptr<boolkeeper>            _is_disposed;
>>>>>>> 0373f26f
};

} // namespace cql

#endif // CQL_CLIENT_IMPL_H_<|MERGE_RESOLUTION|>--- conflicted
+++ resolved
@@ -156,9 +156,6 @@
     // stream with is 0 is dedicated to events messages and
     // connection management.
     static const int NUMBER_OF_USER_STREAMS = 127;
-<<<<<<< HEAD
-    
-=======
 
 	//helper boolean value holder
 	class boolkeeper
@@ -170,7 +167,7 @@
 	};
 
 public:
->>>>>>> 0373f26f
+    
     typedef
         std::list<cql::cql_message_buffer_t>
         request_buffer_t;
@@ -206,11 +203,8 @@
         _closing(false),
         _reserved_stream(_callback_storage.acquire_stream()),
         _uuid(cql_uuid_t::create()),
-<<<<<<< HEAD
         _session_ptr(NULL)
-=======
 		_is_disposed(new boolkeeper)
->>>>>>> 0373f26f
     {}
 
 	virtual ~cql_connection_impl_t()
@@ -793,7 +787,6 @@
     void
     preprocess_result_message(cql::cql_message_result_impl_t* response_message)
     {
-<<<<<<< HEAD
         switch(response_message->result_type()) {
             case CQL_RESULT_SET_KEYSPACE:
                 response_message->get_keyspace_name(_current_keyspace_name);
@@ -815,9 +808,6 @@
                 }
                 break;
         }
-=======
-
->>>>>>> 0373f26f
     }
 
     void
@@ -861,12 +851,7 @@
             }
             else {
                 callback_pair_t callback_pair = _callback_storage.get_callbacks(stream);
-<<<<<<< HEAD
-                
-=======
-                release_stream(stream);
-
->>>>>>> 0373f26f
+
                 cql::cql_message_result_impl_t* response_message =
                     dynamic_cast<cql::cql_message_result_impl_t*>(_response_message.release());
 
@@ -1035,7 +1020,7 @@
     bool                                     _closing;
     cql_stream_t                             _reserved_stream;
     cql_uuid_t                               _uuid;
-<<<<<<< HEAD
+	boost::shared_ptr<boolkeeper>            _is_disposed;
     
     std::string                              _current_keyspace_name,
                                              _selected_keyspace_name;
@@ -1043,9 +1028,6 @@
     cql_prepare_statements_t                 _prepare_statements;
     
     cql_session_t*                           _session_ptr;
-=======
-	boost::shared_ptr<boolkeeper>            _is_disposed;
->>>>>>> 0373f26f
 };
 
 } // namespace cql
