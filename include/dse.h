/*
  Copyright (c) 2014-2016 DataStax
*/

#ifndef __DSE_H_INCLUDED__
#define __DSE_H_INCLUDED__

#include <dse/cassandra.h>

#if !defined(DSE_STATIC)
#  if (defined(WIN32) || defined(_WIN32))
#    if defined(DSE_BUILDING)
#      define DSE_EXPORT __declspec(dllexport)
#    else
#      define DSE_EXPORT __declspec(dllexport)
#    endif
#  elif (defined(__SUNPRO_C)  || defined(__SUNPRO_CC)) && !defined(DSE_STATIC)
#    define DSE_EXPORT __global
#  elif (defined(__GNUC__) && __GNUC__ >= 4) || defined(__INTEL_COMPILER)
#    define DSE_EXPORT __attribute__ ((visibility("default")))
#  endif
#else
#define DSE_EXPORT
#endif

#if defined(_MSC_VER)
#  define DSE_DEPRECATED(func) __declspec(deprecated) func
#elif defined(__GNUC__) || defined(__INTEL_COMPILER)
#  define DSE_DEPRECATED(func) func __attribute__((deprecated))
#else
#  define DSE_DEPRECATED(func) func
#endif

/**
 * @file include/dse.h
 *
 * C/C++ Driver for DataStax Enterprise
 */

#define DSE_VERSION_MAJOR 1
#define DSE_VERSION_MINOR 0
#define DSE_VERSION_PATCH 0
#define DSE_VERSION_SUFFIX "eap1"

#ifdef __cplusplus
extern "C" {
#endif

/**
 * Graph options for executing graph queries.
 *
 * @struct DseGraphOptions
 */
typedef struct DseGraphOptions_ DseGraphOptions;

/**
 * Graph statement for executing graph queries. This represents a graph query
 * string, graph options and graph values used to execute a graph query.
 *
 * @struct DseGraphStatement
 */
typedef struct DseGraphStatement_ DseGraphStatement;

/**
 * Graph object builder for constructing a collection of member pairs.
 *
 * @struct DseGraphObject
 */
typedef struct DseGraphObject_ DseGraphObject;

/**
 * Graph array builder for constructing an array of elements.
 *
 * @struct DseGraphArray
 */
typedef struct DseGraphArray_ DseGraphArray;

/**
 * Graph result set
 *
 * @struct DseGraphResultSet
 */
typedef struct DseGraphResultSet_ DseGraphResultSet;

/**
 * Graph result types
 */
typedef enum DseGraphResultType_ {
  DSE_GRAPH_RESULT_TYPE_NULL,
  DSE_GRAPH_RESULT_TYPE_BOOL,
  DSE_GRAPH_RESULT_TYPE_NUMBER,
  DSE_GRAPH_RESULT_TYPE_STRING,
  DSE_GRAPH_RESULT_TYPE_OBJECT,
  DSE_GRAPH_RESULT_TYPE_ARRAY
} DseGraphResultType;

/**
 * Graph result
 *
 * @struct DseGraphResult
 */
typedef struct DseGraphResult_ DseGraphResult;

/**
 * Graph edge
 *
 * @struct DseGraphEdgeResult
 */
typedef struct DseGraphEdgeResult_ {
  const DseGraphResult* id;
  const DseGraphResult* label;
  const DseGraphResult* type;
  const DseGraphResult* properties;
  const DseGraphResult* in_vertex;
  const DseGraphResult* in_vertex_label;
  const DseGraphResult* out_vertex;
  const DseGraphResult* out_vertex_label;
} DseGraphEdgeResult;

/**
 * Graph vertex
 *
 * @struct DseGraphVertexResult
 */
typedef struct DseGraphVertexResult_ {
  const DseGraphResult* id;
  const DseGraphResult* label;
  const DseGraphResult* type;
  const DseGraphResult* properties;
} DseGraphVertexResult;

/**
 * Graph path
 *
 * @struct DseGraphPathResult
 */
typedef struct DseGraphPathResult_ {
  const DseGraphResult* labels;
  const DseGraphResult* objects;
} DseGraphPathResult;

/**
 * @struct DseLineString
 */
typedef struct DseLineString_ DseLineString;

/**
 * @struct DseLineStringIterator
 */
typedef struct DseLineStringIterator_ DseLineStringIterator;

/**
 * @struct DsePolygon
 */
typedef struct DsePolygon_ DsePolygon;

/**
 * @struct DsePolygonIterator
 */
typedef struct DsePolygonIterator_ DsePolygonIterator;

/***********************************************************************************
 *
 * Cluster
 *
 ***********************************************************************************/

/**
 *
 */
DSE_EXPORT CassError
cass_cluster_set_dse_gssapi_authenticator(CassCluster* cluster,
                                          const char* service,
                                          const char* principal);

/**
 *
 */
DSE_EXPORT CassError
cass_cluster_set_dse_gssapi_authenticator_n(CassCluster* cluster,
                                            const char* service,
                                            size_t service_length,
                                            const char* principal,
                                            size_t principal_length);

/**
 *
 */
DSE_EXPORT CassError
cass_cluster_set_dse_plaintext_authenticator(CassCluster* cluster,
                                             const char* username,
                                             const char* password);

/**
 *
 */
DSE_EXPORT CassError
cass_cluster_set_dse_plaintext_authenticator_n(CassCluster* cluster,
                                               const char* username,
                                               size_t username_length,
                                               const char* password,
                                               size_t password_length);

/***********************************************************************************
 *
 * Session
 *
 ***********************************************************************************/

/**
 * Execute a graph statement.
 *
 * @public @memberof CassSession
 *
 * @param[in] session
 * @param[in] statement
 * @return A future that must be freed.
 *
 * @see cass_future_get_dse_graph_resultset()
 */
DSE_EXPORT CassFuture*
cass_session_execute_dse_graph(CassSession* session,
                               const DseGraphStatement* statement);

/***********************************************************************************
 *
 * Future
 *
 ***********************************************************************************/

/**
 * Gets the graph result set of a successful future. If the future is not ready this method will
 * wait for the future to be set.
 *
 * @public @memberof CassFuture
 *
 * @param[in] future
 * @return DseGraphResultSet instance if successful, otherwise NULL for error. The return instance
 * must be freed using dse_graph_resultset_free().
 *
 * @see cass_session_execute_dse_graph()
 */
DSE_EXPORT DseGraphResultSet*
cass_future_get_dse_graph_resultset(CassFuture* future);

/***********************************************************************************
 *
 * Graph Options
 *
 ***********************************************************************************/

/**
 * Creates a new instance of graph options
 *
 * @public @memberof DseGraphOptions
 *
 * @return Returns a instance of graph options that must be freed.
 *
 * @see dse_graph_options_free()
 */
DSE_EXPORT DseGraphOptions*
dse_graph_options_new();

/**
 * Frees a graph options instance.
 *
 * @public @memberof DseGraphOptions
 *
 * @param[in] options
 */
DSE_EXPORT void
dse_graph_options_free(DseGraphOptions* options);

/**
 * Set the graph language to be used in graph queries.
 *
 * Default: gremlin-groovy
 *
 * @public @memberof DseGraphOptions
 *
 * @param[in] options
 * @param[in] language
 * @return CASS_OK if successful, otherwise an error occurred.
 *
 */
DSE_EXPORT CassError
dse_graph_options_set_graph_language(DseGraphOptions* options,
                                     const char* language);

/**
 * Same as dse_graph_options_set_graph_language(), but with lengths for string
 * parameters.
 *
 * @public @memberof DseGraphOptions
 *
 * @param[in] options
 * @param[in] language
 * @param[in] language_length
 * @return CASS_OK if successful, otherwise an error occurred.
 */
DSE_EXPORT CassError
dse_graph_options_set_graph_language_n(DseGraphOptions* options,
                                       const char* language, size_t language_length);

/**
 * Set the graph traversal source name to be used in graph queries.
 *
 * Default: default
 *
 * @public @memberof DseGraphOptions
 *
 * @param[in] options
 * @param[in] source
 * @return CASS_OK if successful, otherwise an error occurred.
 */
DSE_EXPORT CassError
dse_graph_options_set_graph_source(DseGraphOptions* options,
                                   const char* source);

/**
 * Same as dse_graph_options_set_graph_source(), but with lengths for string
 * parameters.
 *
 * @public @memberof DseGraphOptions
 *
 * @param[in] options
 * @param[in] source
 * @param[in] source_length
 * @return CASS_OK if successful, otherwise an error occurred.
 */
DSE_EXPORT CassError
dse_graph_options_set_graph_source_n(DseGraphOptions* options,
                                     const char* source, size_t source_length);

/**
 * Set the graph name to be used in graph queries. This is optional and the
 * name is left unset if this function is not called.
 *
 * @public @memberof DseGraphOptions
 *
 * @param[in] options
 * @param[in] name
 * @return CASS_OK if successful, otherwise an error occurred.
 */
DSE_EXPORT CassError
dse_graph_options_set_graph_name(DseGraphOptions* options,
                                 const char* name);

/**
 * Same as dse_graph_options_set_graph_name(), but with lengths for string
 * parameters.
 *
 * @public @memberof DseGraphOptions
 *
 * @param[in] options
 * @param[in] name
 * @param[in] name_length
 * @return CASS_OK if successful, otherwise an error occurred.
 */
DSE_EXPORT CassError
dse_graph_options_set_graph_name_n(DseGraphOptions* options,
                                   const char* name, size_t name_length);

/**
<<<<<<< HEAD
 * Set the read consistency used by graph queries.
 *
 * @public @memberof DseGraphOptions
 *
 * @param[in] options
 * @param[in] consistency
 * @return CASS_OK if successful, otherwise an error occurred.
 */
DSE_EXPORT CassError
dse_graph_options_set_read_consistency(DseGraphOptions* options,
                                       CassConsistency consistency);

/**
 * Set the write consistency used by graph queries.
=======
 * Set the request timeout used by graph queries. Only use this if you want
 * graph queries to wait less than the server's default timeout (defined in
 * "dse.yaml")
 *
 * <b>Default:</b> 0 (wait for the coordinator to response or timeout)
>>>>>>> 74d18648
 *
 * @public @memberof DseGraphOptions
 *
 * @param[in] options
<<<<<<< HEAD
 * @param[in] consistency
 * @return CASS_OK if successful, otherwise an error occurred.
 */
DSE_EXPORT CassError
dse_graph_options_set_write_consistency(DseGraphOptions* options,
                                        CassConsistency consistency);
=======
 * @param[in] timeout_ms
 * @return CASS_OK if successful, otherwise an error occurred.
 */
DSE_EXPORT CassError
dse_graph_options_set_request_timeout(DseGraphOptions* options,
                                      cass_int64_t timeout_ms);
>>>>>>> 74d18648

/***********************************************************************************
 *
 * Graph Statement
 *
 ***********************************************************************************/

/**
 * Creates a new instance of graph statement.
 *
 * @public @memberof DseGraphStatement
 *
 * @param[in] query
 * @param[in] options Optional. Use NULL for a system query with the
 * default graph language and source.
 * @return Returns a instance of graph statement that must be freed.
 */
DSE_EXPORT DseGraphStatement*
dse_graph_statement_new(const char* query,
                        const DseGraphOptions* options);

/**
 * Same as dse_graph_statement_new_n(), but with lengths for string
 * parameters.
 *
 * @public @memberof DseGraphStatement
 *
 * @param[in] query
 * @param[in] query_length
 * @param[in] options Optional. Use NULL for a system query with the
 * default graph language and source.
 * @return Returns a instance of graph statement that must be freed.
 */
DSE_EXPORT DseGraphStatement*
dse_graph_statement_new_n(const char* query,
                          size_t query_length,
                          const DseGraphOptions* options);

/**
 * Frees a graph statement instance.
 *
 * @public @memberof DseGraphStatement
 *
 * @param[in] statement
 */
DSE_EXPORT void
dse_graph_statement_free(DseGraphStatement* statement);

/**
 * Bind the values to a graph query.
 *
 * @public @memberof DseGraphStatement
 *
 * @param[in] statement
 * @param[in] values
 * @return CASS_OK if successful, otherwise an error occurred.
 */
DSE_EXPORT CassError
dse_graph_statement_bind_values(DseGraphStatement* statement,
                                const DseGraphObject* values);


/**
 * Sets the graph statement's timestamp.
 *
 * @public @memberof DseGraphStatement
 *
 * @param[in] statement
 * @param[in] timestamp
 * @return CASS_OK if successful, otherwise an error occurred.
 */
CASS_EXPORT CassError
dse_graph_statement_set_timestamp(DseGraphStatement* statement,
                                  cass_int64_t timestamp);

/***********************************************************************************
 *
 * Graph Object
 *
 ***********************************************************************************/

/**
 * Creates a new instance of graph object.
 *
 * @public @memberof DseGraphObject
 */
DSE_EXPORT DseGraphObject*
dse_graph_object_new();

/**
 * Frees a graph object instance.
 *
 * @public @memberof DseGraphObject
 *
 * @param[in] object
 */
DSE_EXPORT void
dse_graph_object_free(DseGraphObject* object);

/**
 * Reset a graph object. This function must be called after previously finishing
 * an object (dse_graph_object_finish()). This can be used to resuse an
 * instance of DseGraphObject to create multiple objects.
 *
 * @public @memberof DseGraphObject
 *
 * @param[in] object
 */
DSE_EXPORT void
dse_graph_object_reset(DseGraphObject* object);

/**
 * Finish a graph object. This function must be called before adding an object to
 * another object, array or binding to a statement.
 *
 * @public @memberof DseGraphObject
 *
 * @param[in] object
 */
DSE_EXPORT void
dse_graph_object_finish(DseGraphObject* object);

/**
 * Add null to an object with the specified name.
 *
 * @public @memberof DseGraphObject
 *
 * @param[in] object
 * @param[in] name
 * @return CASS_OK if successful, otherwise an error occurred.
 */
DSE_EXPORT CassError
dse_graph_object_add_null(DseGraphObject* object,
                          const char* name);

/**
 * Same as dse_graph_object_add_null(), but with lengths for string
 * parameters.
 *
 * @public @memberof DseGraphObject
 *
 * @param[in] object
 * @param[in] name
 * @param[in] name_length
 * @return CASS_OK if successful, otherwise an error occurred.
 */
DSE_EXPORT CassError
dse_graph_object_add_null_n(DseGraphObject* object,
                            const char* name,
                            size_t name_length);

/**
 * Add boolean to an object with the specified name.
 *
 * @public @memberof DseGraphObject
 *
 * @param[in] object
 * @param[in] name
 * @param[in] value
 * @return CASS_OK if successful, otherwise an error occurred.
 */
DSE_EXPORT CassError
dse_graph_object_add_bool(DseGraphObject* object,
                          const char* name,
                          cass_bool_t value);

/**
 * Same as dse_graph_object_add_bool(), but with lengths for string
 * parameters.
 *
 * @public @memberof DseGraphObject
 *
 * @param[in] object
 * @param[in] name
 * @param[in] name_length
 * @param[in] value
 * @return CASS_OK if successful, otherwise an error occurred.
 */
DSE_EXPORT CassError
dse_graph_object_add_bool_n(DseGraphObject* object,
                            const char* name,
                            size_t name_length,
                            cass_bool_t value);

/**
 * Add integer (32-bit) to an object with the specified name.
 *
 * @public @memberof DseGraphObject
 *
 * @param[in] object
 * @param[in] name
 * @param[in] value
 * @return CASS_OK if successful, otherwise an error occurred.
 */
DSE_EXPORT CassError
dse_graph_object_add_int32(DseGraphObject* object,
                           const char* name,
                           cass_int32_t value);

/**
 * Same as dse_graph_object_add_int32(), but with lengths for string
 * parameters.
 *
 * @public @memberof DseGraphObject
 *
 * @param[in] object
 * @param[in] name
 * @param[in] name_length
 * @param[in] value
 * @return CASS_OK if successful, otherwise an error occurred.
 */
DSE_EXPORT CassError
dse_graph_object_add_int32_n(DseGraphObject* object,
                             const char* name,
                             size_t name_length,
                             cass_int32_t value);

/**
 * Add integer (64-bit) to an object with the specified name.
 *
 * @public @memberof DseGraphObject
 *
 * @param[in] object
 * @param[in] name
 * @param[in] value
 * @return CASS_OK if successful, otherwise an error occurred.
 */
DSE_EXPORT CassError
dse_graph_object_add_int64(DseGraphObject* object,
                           const char* name,
                           cass_int64_t value);

/**
 * Same as dse_graph_object_add_int64(), but with lengths for string
 * parameters.
 *
 * @public @memberof DseGraphObject
 *
 * @param[in] object
 * @param[in] name
 * @param[in] name_length
 * @param[in] value
 * @return CASS_OK if successful, otherwise an error occurred.
 */
DSE_EXPORT CassError
dse_graph_object_add_int64_n(DseGraphObject* object,
                             const char* name,
                             size_t name_length,
                             cass_int64_t value);

/**
 * Add double to an object with the specified name.
 *
 * @public @memberof DseGraphObject
 *
 * @param[in] object
 * @param[in] name
 * @param[in] value
 * @return CASS_OK if successful, otherwise an error occurred.
 */
DSE_EXPORT CassError
dse_graph_object_add_double(DseGraphObject* object,
                            const char* name,
                            cass_double_t value);

/**
 * Same as dse_graph_object_add_double(), but with lengths for string
 * parameters.
 *
 * @public @memberof DseGraphObject
 *
 * @param[in] object
 * @param[in] name
 * @param[in] name_length
 * @param[in] value
 * @return CASS_OK if successful, otherwise an error occurred.
 */
DSE_EXPORT CassError
dse_graph_object_add_double_n(DseGraphObject* object,
                              const char* name,
                              size_t name_length,
                              cass_double_t value);

/**
 * Add string to an object with the specified name.
 *
 * @public @memberof DseGraphObject
 *
 * @param[in] object
 * @param[in] name
 * @param[in] value
 * @return CASS_OK if successful, otherwise an error occurred.
 */
DSE_EXPORT CassError
dse_graph_object_add_string(DseGraphObject* object,
                            const char* name,
                            const char* value);

/**
 * Same as dse_graph_object_add_string(), but with lengths for string
 * parameters.
 *
 * @public @memberof DseGraphObject
 *
 * @param[in] object
 * @param[in] name
 * @param[in] name_length
 * @param[in] value
 * @param[in] value_length
 * @return CASS_OK if successful, otherwise an error occurred.
 */
DSE_EXPORT CassError
dse_graph_object_add_string_n(DseGraphObject* object,
                              const char* name,
                              size_t name_length,
                              const char* value,
                              size_t value_length);

/**
 * Add object to an object with the specified name.
 *
 * @public @memberof DseGraphObject
 *
 * @param[in] object
 * @param[in] name
 * @param[in] value
 * @return CASS_OK if successful, otherwise an error occurred.
 */
DSE_EXPORT CassError
dse_graph_object_add_object(DseGraphObject* object,
                            const char* name,
                            const DseGraphObject* value);

/**
 * Same as dse_graph_object_add_object(), but with lengths for string
 * parameters.
 *
 * @public @memberof DseGraphObject
 *
 * @param[in] object
 * @param[in] name
 * @param[in] name_length
 * @param[in] value
 * @return CASS_OK if successful, otherwise an error occurred.
 */
DSE_EXPORT CassError
dse_graph_object_add_object_n(DseGraphObject* object,
                              const char* name,
                              size_t name_length,
                              const DseGraphObject* value);

/**
 * Add array to an object with the specified name.
 *
 * @public @memberof DseGraphObject
 *
 * @param[in] object
 * @param[in] name
 * @param[in] value
 * @return CASS_OK if successful, otherwise an error occurred.
 */
DSE_EXPORT CassError
dse_graph_object_add_array(DseGraphObject* object,
                           const char* name,
                           const DseGraphArray* value);

/**
 * Same as dse_graph_object_add_array(), but with lengths for string
 * parameters.
 *
 * @public @memberof DseGraphObject
 *
 * @param[in] object
 * @param[in] name
 * @param[in] name_length
 * @param[in] value
 * @return CASS_OK if successful, otherwise an error occurred.
 */
DSE_EXPORT CassError
dse_graph_object_add_array_n(DseGraphObject* object,
                             const char* name,
                             size_t name_length,
                             const DseGraphArray* value);

/***********************************************************************************
 *
 * Graph Array
 *
 ***********************************************************************************/

/**
 * Creates a new instance of graph array.
 *
 * @public @memberof DseGraphArray
 */
DSE_EXPORT DseGraphArray*
dse_graph_array_new();

/**
 * Frees a graph array instance.
 *
 * @public @memberof DseGraphArray
 *
 * @param[in] array
 */
DSE_EXPORT void
dse_graph_array_free(DseGraphArray* array);

/**
 * Reset a graph array. This function must be called after previously finishing
 * an array (dse_graph_array_finish()). This can be used to resuse an
 * instance of DseGraphArray to create multiple arrays.
 *
 * @public @memberof DseGraphArray
 *
 * @param[in] array
 */
DSE_EXPORT void
dse_graph_array_reset(DseGraphArray* array);

/**
 * Finish a graph array. This function must be called before adding an array to
 * another object, array or binding to a statement.
 *
 * @public @memberof DseGraphArray
 *
 * @param[in] array
 */
DSE_EXPORT void
dse_graph_array_finish(DseGraphArray* array);

/**
 * Add null to an array.
 *
 * @public @memberof DseGraphArray
 *
 * @param[in] array
 * @return CASS_OK if successful, otherwise an error occurred.
 */
DSE_EXPORT CassError
dse_graph_array_add_null(DseGraphArray* array);

/**
 * Add boolean to an array.
 *
 * @public @memberof DseGraphArray
 *
 * @param[in] array
 * @param[in] value
 * @return CASS_OK if successful, otherwise an error occurred.
 */
DSE_EXPORT CassError
dse_graph_array_add_bool(DseGraphArray* array,
                         cass_bool_t value);

/**
 * Add integer (32-bit) to an array.
 *
 * @public @memberof DseGraphArray
 *
 * @param[in] array
 * @param[in] value
 * @return CASS_OK if successful, otherwise an error occurred.
 */
DSE_EXPORT CassError
dse_graph_array_add_int32(DseGraphArray* array,
                          cass_int32_t value);

/**
 * Add integer (64-bit) to an array.
 *
 * @public @memberof DseGraphArray
 *
 * @param[in] array
 * @param[in] value
 * @return CASS_OK if successful, otherwise an error occurred.
 */
DSE_EXPORT CassError
dse_graph_array_add_int64(DseGraphArray* array,
                          cass_int64_t value);

/**
 * Add double to an array.
 *
 * @public @memberof DseGraphArray
 *
 * @param[in] array
 * @param[in] value
 * @return CASS_OK if successful, otherwise an error occurred.
 */
DSE_EXPORT CassError
dse_graph_array_add_double(DseGraphArray* array,
                           cass_double_t value);

/**
 * Add string to an array.
 *
 * @public @memberof DseGraphArray
 *
 * @param[in] array
 * @param[in] value
 * @return CASS_OK if successful, otherwise an error occurred.
 */
DSE_EXPORT CassError
dse_graph_array_add_string(DseGraphArray* array,
                           const char* value);

/**
 * Same as dse_graph_array_add_string(), but with lengths for string
 * parameters.
 *
 * @public @memberof DseGraphArray
 *
 * @param[in] array
 * @param[in] value
 * @param[in] value_length
 * @return CASS_OK if successful, otherwise an error occurred.
 */
DSE_EXPORT CassError
dse_graph_array_add_string_n(DseGraphArray* array,
                             const char* value,
                             size_t value_length);

/**
 * Add object to an array.
 *
 * @public @memberof DseGraphArray
 *
 * @param[in] array
 * @param[in] value
 * @return CASS_OK if successful, otherwise an error occurred.
 */
DSE_EXPORT CassError
dse_graph_array_add_object(DseGraphArray* array,
                           const DseGraphObject* value);

/**
 * Add array to an array.
 *
 * @public @memberof DseGraphArray
 *
 * @param[in] array
 * @param[in] value
 * @return CASS_OK if successful, otherwise an error occurred.
 */
DSE_EXPORT CassError
dse_graph_array_add_array(DseGraphArray* array,
                          const DseGraphArray* value);

/***********************************************************************************
 *
 * Graph Result Set
 *
 ***********************************************************************************/

/**
 * Frees a graph result set instance.
 *
 * @public @memberof DseGraphResultSet
 *
 * @param[in] resultset
 */
DSE_EXPORT void
dse_graph_resultset_free(DseGraphResultSet* resultset);

/**
 * Returns the number of results in the result set.
 *
 * @public @memberof DseGraphResultSet
 *
 * @param[in] resultset
 * @return The number of results in the result set.
 */
DSE_EXPORT size_t
dse_graph_resultset_count(DseGraphResultSet* resultset);

/**
 * Returns the next result in the result set.
 *
 * @public @memberof DseGraphResultSet
 *
 * @param[in] resultset
 * @return The next result.
 */
DSE_EXPORT const DseGraphResult*
dse_graph_resultset_next(DseGraphResultSet* resultset);

/***********************************************************************************
 *
 * Graph Result
 *
 ***********************************************************************************/

/**
 * Returns the type of the result.
 *
 * @public @memberof DseGraphResult
 *
 * @param[in] result
 * @return The type of the current result.
 */
DSE_EXPORT DseGraphResultType
dse_graph_result_type(const DseGraphResult* result);

/**
 * Returns true if the result is a boolean.
 *
 * @public @memberof DseGraphResult
 *
 * @param[in] result
 * @return True if the result is boolean, otherwise false.
 */
DSE_EXPORT cass_bool_t
dse_graph_result_is_bool(const DseGraphResult* result);

/**
 * Returns true if the result is an integer (32-bit).
 *
 * @public @memberof DseGraphResult
 *
 * @param[in] result
 * @return True if the result is a number that be held in an integer (32-bit),
 * otherwise false.
 */
DSE_EXPORT cass_bool_t
dse_graph_result_is_int32(const DseGraphResult* result);

/**
 * Returns true if the result is an integer (64-bit).
 *
 * @public @memberof DseGraphResult
 *
 * @param[in] result
 * @return True if the result is a number that be held in an integer (64-bit),
 * otherwise false.
 */
DSE_EXPORT cass_bool_t
dse_graph_result_is_int64(const DseGraphResult* result);

/**
 * Returns true if the result is a double.
 *
 * @public @memberof DseGraphResult
 *
 * @param[in] result
 * @return True if the result is a number that be held in a double,
 * otherwise false.
 */
DSE_EXPORT cass_bool_t
dse_graph_result_is_double(const DseGraphResult* result);

/**
 * Returns true if the result is a string.
 *
 * @public @memberof DseGraphResult
 *
 * @param[in] result
 * @return True if the result is a string, otherwise false.
 */
DSE_EXPORT cass_bool_t
dse_graph_result_is_string(const DseGraphResult* result);

/**
 * Returns true if the result is an object.
 *
 * @public @memberof DseGraphResult
 *
 * @param[in] result
 * @return True if the result is a object, otherwise false.
 */
DSE_EXPORT cass_bool_t
dse_graph_result_is_object(const DseGraphResult* result);

/**
 * Returns true if the result is an array.
 *
 * @public @memberof DseGraphResult
 *
 * @param[in] result
 * @return True if the result is a array, otherwise false.
 */
DSE_EXPORT cass_bool_t
dse_graph_result_is_array(const DseGraphResult* result);

/**
 * Get the boolean value from the result.
 *
 * @public @memberof DseGraphResult
 *
 * @param[in] result
 * @return The boolean value.
 *
 */
DSE_EXPORT cass_bool_t
dse_graph_result_get_bool(const DseGraphResult* result);

/**
 * Get the integer (32-bit) value from the result.
 *
 * @public @memberof DseGraphResult
 *
 * @param[in] result
 * @return The integer (32-bit) value.
 *
 */
DSE_EXPORT cass_int32_t
dse_graph_result_get_int32(const DseGraphResult* result);

/**
 * Get the integer (64-bit) value from the result.
 *
 * @public @memberof DseGraphResult
 *
 * @param[in] result
 * @return The integer (64-bit) value.
 *
 */
DSE_EXPORT cass_int64_t
dse_graph_result_get_int64(const DseGraphResult* result);

/**
 * Get the double value from the result.
 *
 * @public @memberof DseGraphResult
 *
 * @param[in] result
 * @return The double value.
 *
 */
DSE_EXPORT cass_double_t
dse_graph_result_get_double(const DseGraphResult* result);

/**
 * Get the string value from the result.
 *
 * @public @memberof DseGraphResult
 *
 * @param[in] result
 * @param[out] length
 * @return The string value.
 *
 */
DSE_EXPORT const char*
dse_graph_result_get_string(const DseGraphResult* result,
                            size_t* length);

/**
 * Return an object as an graph edge.
 *
 * @public @memberof DseGraphResult
 *
 * @param[in] result
 * @param[out] edge
 * @return CASS_OK if successful, otherwise an error occurred.
 *
 */
DSE_EXPORT CassError
dse_graph_result_as_edge(const DseGraphResult* result,
                         DseGraphEdgeResult* edge);

/**
 * Return an object as an graph vertex.
 *
 * @public @memberof DseGraphResult
 *
 * @param[in] result
 * @param[out] vertex
 * @return CASS_OK if successful, otherwise an error occurred.
 *
 */
DSE_EXPORT CassError
dse_graph_result_as_vertex(const DseGraphResult* result,
                           DseGraphVertexResult* vertex);

/**
 * Return an object as an graph path.
 *
 * @public @memberof DseGraphResult
 *
 * @param[in] result
 * @param[out] path
 * @return CASS_OK if successful, otherwise an error occurred.
 *
 */
DSE_EXPORT CassError
dse_graph_result_as_path(const DseGraphResult* result,
                         DseGraphPathResult* path);

/**
 * Returns the number of members in an object result.
 *
 * @public @memberof DseGraphResult
 *
 * @param[in] result
 * @return The number of members in an object result.
 *
 */
DSE_EXPORT size_t
dse_graph_result_member_count(const DseGraphResult* result);

/**
 * Return the string key of an object at the specified index.
 *
 * @public @memberof DseGraphResult
 *
 * @param[in] result
 * @param[in] index
 * @param[out] length
 * @return The string key of the member.
 *
 */
DSE_EXPORT const char*
dse_graph_result_member_key(const DseGraphResult* result,
                            size_t index,
                            size_t* length);

/**
 * Return the result value of an object at the specified index.
 *
 * @public @memberof DseGraphResult
 *
 * @param[in] result
 * @param[in] index
 * @return The result value of the member.
 *
 */
DSE_EXPORT const DseGraphResult*
dse_graph_result_member_value(const DseGraphResult* result,
                              size_t index);

/**
 * Returns the number of elements in an array result.
 *
 * @public @memberof DseGraphResult
 *
 * @param[in] result
 * @return The number of elements in array result.
 *
 */
DSE_EXPORT size_t
dse_graph_result_element_count(const DseGraphResult* result);

/**
 * Returns the result value of an array at the specified index.
 *
 * @public @memberof DseGraphResult
 *
 * @param[in] result
 * @param[in] index
 * @return The result value.
 *
 */
DSE_EXPORT const DseGraphResult*
dse_graph_result_element(const DseGraphResult* result,
                         size_t index);

/***********************************************************************************
 *
 * Statement
 *
 ***********************************************************************************/

/**
 * Binds point to a query or bound statement at the specified index.
 *
 * @public @memberof CassStatement
 *
 * @param[in] statement
 * @param[in] index
 * @param[in] x
 * @param[in] y
 * @return CASS_OK if successful, otherwise an error occurred.
 */
DSE_EXPORT CassError
cass_statement_bind_dse_point(CassStatement* statement,
                              size_t index,
                              cass_double_t x, cass_double_t y);

/**
 * Binds a point to all the values with the specified name.
 *
 * @public @memberof CassStatement
 *
 * @param[in] statement
 * @param[in] name
 * @param[in] x
 * @param[in] y
 * @return CASS_OK if successful, otherwise an error occurred.
 */
DSE_EXPORT CassError
cass_statement_bind_dse_point_by_name(CassStatement* statement,
                                      const char* name,
                                      cass_double_t x, cass_double_t y);

/**
 * Same as cass_statement_bind_dse_point_by_name(), but with lengths for string
 * parameters.
 *
 * @public @memberof CassStatement
 *
 * @param[in] statement
 * @param[in] name
 * @param[in] name_length
 * @param[in] x
 * @param[in] y
 * @return same as cass_statement_bind_dse_point_by_name()
 *
 * @see cass_statement_bind_dse_point_by_name()
 */
DSE_EXPORT CassError
cass_statement_bind_dse_point_by_name_n(CassStatement* statement,
                                        const char* name, size_t name_length,
                                        cass_double_t x, cass_double_t y);

/**
 * Binds line string to a query or bound statement at the specified index.
 *
 * @public @memberof CassStatement
 *
 * @param[in] statement
 * @param[in] index
 * @param[in] line_string
 * @return CASS_OK if successful, otherwise an error occurred.
 */
DSE_EXPORT CassError
cass_statement_bind_dse_line_string(CassStatement* statement,
                                    size_t index,
                                    const DseLineString* line_string);

/**
 * Binds a line string to all the values with the specified name.
 *
 * @public @memberof CassStatement
 *
 * @param[in] statement
 * @param[in] name
 * @param[in] line_string
 * @return CASS_OK if successful, otherwise an error occurred.
 */
DSE_EXPORT CassError
cass_statement_bind_dse_line_string_by_name(CassStatement* statement,
                                            const char* name,
                                            const DseLineString* line_string);

/**
 * Same as cass_statement_bind_dse_line_string_by_name(), but with lengths for string
 * parameters.
 *
 * @public @memberof CassStatement
 *
 * @param[in] statement
 * @param[in] name
 * @param[in] name_length
 * @param[in] line_string
 * @return same as cass_statement_bind_dse_line_string_by_name()
 *
 * @see cass_statement_bind_dse_line_string_by_name()
 */
DSE_EXPORT CassError
cass_statement_bind_dse_line_string_by_name_n(CassStatement* statement,
                                              const char* name, size_t name_length,
                                              const DseLineString* line_string);

/**
 * Binds polygon to a query or bound statement at the specified index.
 *
 * @public @memberof CassStatement
 *
 * @param[in] statement
 * @param[in] index
 * @param[in] polygon
 * @return CASS_OK if successful, otherwise an error occurred.
 */
DSE_EXPORT CassError
cass_statement_bind_dse_polygon(CassStatement* statement,
                                size_t index,
                                const DsePolygon* polygon);

/**
 * Binds a polygon to all the values with the specified name.
 *
 * @public @memberof CassStatement
 *
 * @param[in] statement
 * @param[in] name
 * @param[in] polygon
 * @return CASS_OK if successful, otherwise an error occurred.
 */
DSE_EXPORT CassError
cass_statement_bind_dse_polygon_by_name(CassStatement* statement,
                                        const char* name,
                                        const DsePolygon* polygon);

/**
 * Same as cass_statement_bind_dse_polygon_by_name(), but with lengths for string
 * parameters.
 *
 * @public @memberof CassStatement
 *
 * @param[in] statement
 * @param[in] name
 * @param[in] name_length
 * @param[in] polygon
 * @return same as cass_statement_bind_dse_polygon_by_name()
 *
 * @see cass_statement_bind_dse_polygon_by_name()
 */
DSE_EXPORT CassError
cass_statement_bind_dse_polygon_by_name_n(CassStatement* statement,
                                          const char* name, size_t name_length,
                                          const DsePolygon* polygon);

/***********************************************************************************
 *
 * Value
 *
 ***********************************************************************************/

/**
 * Gets a point for the specified value.
 *
 * @public @memberof CassValue
 *
 * @param[in] value
 * @param[out] x
 * @param[out] y
 * @return CASS_OK if successful, otherwise error occurred
 */
DSE_EXPORT CassError
cass_value_get_dse_point(const CassValue* value,
                         cass_double_t* x, cass_double_t* y);

/***********************************************************************************
 *
 * Line String
 *
 ***********************************************************************************/

/**
 * Creates a new line string.
 *
 * @public @memberof DseLineString
 *
 * @return Returns a line string that must be freed.
 *
 * @see dse_line_string_free()
 */
DSE_EXPORT DseLineString*
dse_line_string_new();

/**
 * Frees a line string instance.
 *
 * @public @memberof DseLineString
 *
 * @param[in] line_string
 */
DSE_EXPORT void
dse_line_string_free(DseLineString* line_string);

/**
 * Resets a line string so that it can be reused.
 *
 * @public @memberof DseLineString
 *
 * @param[in] line_string
 */
DSE_EXPORT void
dse_line_string_reset(DseLineString* line_string);

/**
 * Reserves enough memory to contain the provided number of points. This can
 * be use to reduce memory allocations, but it is not required.
 *
 * @public @memberof DseLineString
 *
 * @param[in] line_string
 * @param[in] num_points
 */
DSE_EXPORT void
dse_line_string_reserve(DseLineString* line_string,
                        cass_uint32_t num_points);

/**
 * Adds a point to the line string.
 *
 * @public @memberof DseLineString
 *
 * @param[in] line_string
 * @param[in] x
 * @param[in] y
 * @return CASS_OK if successful, otherwise an error occurred.
 */
DSE_EXPORT CassError
dse_line_string_add_point(DseLineString* line_string,
                          cass_double_t x, cass_double_t y);

/**
 * Finishes the contruction of a line string.
 *
 * @public @memberof DseLineString
 *
 * @param[in] line_string
 * @return CASS_OK if successful, otherwise an error occurred.
 */
DSE_EXPORT CassError
dse_line_string_finish(DseLineString* line_string);

/***********************************************************************************
 *
 * Line String Iterator
 *
 ***********************************************************************************/

/**
 * Creates a new line string iterator.
 *
 * @public @memberof DseLineStringIterator
 *
 * @return Returns an iterator that must be freed.
 *
 * @see dse_line_string_iterator_free()
 */
DSE_EXPORT DseLineStringIterator*
dse_line_string_iterator_new();

/**
 * Frees a line string iterator instance.
 *
 * @public @memberof DseLineStringIterator
 *
 * @param[in] iterator
 */
DSE_EXPORT void
dse_line_string_iterator_free(DseLineStringIterator* iterator);

/**
 * Resets a line string iterator so that it can be reused.
 *
 * @public @memberof DseLineStringIterator
 *
 * @param[in] iterator
 * @param[in] value
 * @return CASS_OK if successful, otherwise an error occurred.
 */
DSE_EXPORT CassError
dse_line_string_iterator_reset(DseLineStringIterator* iterator,
                               const CassValue* value);

/**
 * Gets the number of points in the line string.
 *
 * @public @memberof DseLineStringIterator
 *
 * @param[in] iterator
 * @return The number of points in the line string.
 */
DSE_EXPORT cass_uint32_t
dse_line_string_iterator_num_points(const DseLineStringIterator* iterator);

/**
 * Gets the next point in the line string.
 *
 * @public @memberof DseLineStringIterator
 *
 * @param[in] iterator
 * @param[out] x
 * @param[out] y
 * @return CASS_OK if successful, otherwise an error occurred.
 */
DSE_EXPORT CassError
dse_line_string_iterator_next_point(DseLineStringIterator* iterator,
                                    cass_double_t* x, cass_double_t* y);

/***********************************************************************************
 *
 * Polygon
 *
 ***********************************************************************************/

/**
 * Creates a new polygon iterator.
 *
 * @public @memberof DsePolygon
 *
 * @return Returns an polygon that must be freed.
 *
 * @see dse_polygon_iterator_free()
 */
DSE_EXPORT DsePolygon*
dse_polygon_new();

/**
 * Frees a polygon instance.
 *
 * @public @memberof DsePolygon
 *
 * @param[in] polygon
 */
DSE_EXPORT void
dse_polygon_free(DsePolygon* polygon);

/**
 * Resets a polygon so that it can be reused.
 *
 * @public @memberof DsePolygon
 *
 * @param[in] polygon
 */
DSE_EXPORT void
dse_polygon_reset(DsePolygon* polygon);

/**
 * Reserves enough memory to contain the provided number rings and points. This can
 * be use to reduce memory allocations, but it is not required.
 *
 * @public @memberof DsePolygon
 *
 * @param[in] polygon
 * @param[in] num_rings
 * @param[in] total_num_points
 */
DSE_EXPORT void
dse_polygon_reserve(DsePolygon* polygon,
                    cass_uint32_t num_rings,
                    cass_uint32_t total_num_points);

/**
 * Starts a new ring.
 *
 * <b>Note:</b> This will finish the previous ring.
 *
 * @public @memberof DsePolygon
 *
 * @param[in] polygon
 * @return CASS_OK if successful, otherwise an error occurred.
 */
DSE_EXPORT CassError
dse_polygon_start_ring(DsePolygon* polygon);

/**
 * Adds a point to the current ring.
 *
 * @public @memberof DsePolygon
 *
 * @param[in] polygon
 * @param[in] x
 * @param[in] y
 * @return CASS_OK if successful, otherwise an error occurred.
 */
DSE_EXPORT CassError
dse_polygon_add_point(DsePolygon* polygon,
                      cass_double_t x, cass_double_t y);

/**
 * Finishes the contruction of a polygon.
 *
 * @public @memberof DsePolygon
 *
 * @param[in] polygon
 * @return CASS_OK if successful, otherwise an error occurred.
 */
DSE_EXPORT CassError
dse_polygon_finish(DsePolygon* polygon);

/***********************************************************************************
 *
 * Polygon Iterator
 *
 ***********************************************************************************/

/**
 * Creates a new polygon iterator.
 *
 * @public @memberof DsePolygonIterator
 *
 * @return Returns an iterator that must be freed.
 *
 * @see dse_polygon_iterator_free()
 */
DSE_EXPORT DsePolygonIterator*
dse_polygon_iterator_new();

/**
 * Frees a polygon iterator instance.
 *
 * @public @memberof DsePolygonIterator
 *
 * @param[in] iterator
 */
DSE_EXPORT void
dse_polygon_iterator_free(DsePolygonIterator* iterator);

/**
 * Resets a polygon iterator so that it can be reused.
 *
 * @public @memberof DsePolygonIterator
 *
 * @param[in] iterator
 * @param[in] value
 * @return CASS_OK if successful, otherwise an error occurred.
 */
DSE_EXPORT CassError
dse_polygon_iterator_reset(DsePolygonIterator* iterator,
                           const CassValue* value);

/**
 * Gets the number rings in the polygon.
 *
 * @public @memberof DsePolygonIterator
 *
 * @param[in] iterator
 * @return The number of rings in the polygon.
 */
DSE_EXPORT cass_uint32_t
dse_polygon_iterator_num_rings(const DsePolygonIterator* iterator);

/**
 * Gets the number of points for the current ring.
 *
 * @public @memberof DsePolygonIterator
 *
 * @param[in] iterator
 * @param[out] num_points
 * @return CASS_OK if successful, otherwise an error occurred.
 */
DSE_EXPORT CassError
dse_polygon_iterator_next_num_points(DsePolygonIterator* iterator,
                                     cass_uint32_t* num_points);

/**
 * Gets the next point in the current ring.
 *
 * @public @memberof DsePolygonIterator
 *
 * @param[in] iterator
 * @param[out] x
 * @param[out] y
 * @return CASS_OK if successful, otherwise an error occurred.
 */
DSE_EXPORT CassError
dse_polygon_iterator_next_point(DsePolygonIterator* iterator,
                                cass_double_t* x, cass_double_t* y);

/***********************************************************************************
 *
 * GSSAPI Authentication
 *
 ***********************************************************************************/

/**
 *
 */
typedef void (*DseGssapiAuthenticatorLockCallback)(void* data);

/**
 *
 */
typedef void (*DseGssapiAuthenticatorUnlockCallback)(void* data);

/**
 *
 */
DSE_EXPORT CassError
dse_gssapi_authenticator_set_lock_callbacks(DseGssapiAuthenticatorLockCallback lock_callback,
                                            DseGssapiAuthenticatorUnlockCallback unlock_callback,
                                            void* data);

#ifdef __cplusplus
} /* extern "C" */
#endif

#endif /* __DSE_H_INCLUDED__ */<|MERGE_RESOLUTION|>--- conflicted
+++ resolved
@@ -362,7 +362,6 @@
                                    const char* name, size_t name_length);
 
 /**
-<<<<<<< HEAD
  * Set the read consistency used by graph queries.
  *
  * @public @memberof DseGraphOptions
@@ -377,32 +376,33 @@
 
 /**
  * Set the write consistency used by graph queries.
-=======
+ *
+ * @public @memberof DseGraphOptions
+ *
+ * @param[in] options
+ * @param[in] consistency
+ * @return CASS_OK if successful, otherwise an error occurred.
+ */
+DSE_EXPORT CassError
+dse_graph_options_set_write_consistency(DseGraphOptions* options,
+                                        CassConsistency consistency);
+
+/**
  * Set the request timeout used by graph queries. Only use this if you want
  * graph queries to wait less than the server's default timeout (defined in
  * "dse.yaml")
  *
  * <b>Default:</b> 0 (wait for the coordinator to response or timeout)
->>>>>>> 74d18648
  *
  * @public @memberof DseGraphOptions
  *
  * @param[in] options
-<<<<<<< HEAD
- * @param[in] consistency
- * @return CASS_OK if successful, otherwise an error occurred.
- */
-DSE_EXPORT CassError
-dse_graph_options_set_write_consistency(DseGraphOptions* options,
-                                        CassConsistency consistency);
-=======
  * @param[in] timeout_ms
  * @return CASS_OK if successful, otherwise an error occurred.
  */
 DSE_EXPORT CassError
 dse_graph_options_set_request_timeout(DseGraphOptions* options,
                                       cass_int64_t timeout_ms);
->>>>>>> 74d18648
 
 /***********************************************************************************
  *
