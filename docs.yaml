title:   DataStax C/C++ Driver
summary: DataStax C++ Driver for Apache Cassandra Documentation
homepage: http://datastax.github.io/cpp-driver/
swiftype_drivers: cppdrivers
sections:
  - title:     Features
    prefix:    /topics
    type:      markdown
    files:     'topics/**/*.md'
  - title:     Changelog
    prefix:    /changelog
    type:      markdown
    files:     'CHANGELOG.md'
  - title:     API docs
    prefix:    /api
    type:      doxygen
    directory: 'include'
    config: |
      PREDEFINED = CASS_EXPORT=
      EXCLUDE_SYMBOLS = XX* CASS_ERROR CASS_ERROR_MAP CASS_ERROR_LAST_ENTRY CASS_LOG_LEVEL_MAP CASS_LOG_LAST_ENTRY CASS_DEPRECATED
      ENABLE_PREPROCESSING = YES
      MACRO_EXPANSION = YES
      EXPAND_ONLY_PREDEF = NO
      SKIP_FUNCTION_MACROS = YES
      TYPEDEF_HIDES_STRUCT = YES
      EXTRACT_ALL = YES
      INLINE_SOURCES = NO
      ALIASES = cassandra{1}="<b>Requires Cassandra:</b> \1"
nanoc_config:
  checks:
    external_links:
      exclude:
        - '^https?://travis-ci.org/*'
        - '^https?://ci.appveyor.com/*'
rewrites:
  - http://datastax.github.io/cpp-driver/: /
  - https://datastax.github.io/cpp-driver/: /
  # Compatability changes for older versions
  - /api/Cass(.*): /api/struct.Cass\1
  - \(/api/struct.CassValue/\): /api/struct.CassValue/
  - \(/topics/building/: /topics/building/
  - TODO: /api/struct.CassResult/#function-cass_result_first_row # Invalid url in v1.0
  - CHANGELOG.md: https://github.com/datastax/cpp-driver/blob/2.1.0/CHANGELOG.md # Invalid url in v2.1
  - https://www.openssl.org/docs/crypto/pem.html: https://en.wikipedia.org/wiki/Privacy-enhanced_Electronic_Mail
  - http://pkgs.repoforge.org/git/: https://dl.fedoraproject.org/pub/epel/
  - http://pkgs.repoforge.org/rpmforge-release/rpmforge-release-0.5.3-1.el5.rf.i386.rpm: http://dl.fedoraproject.org/pub/epel/5/i386/epel-release-5-4.noarch.rpm
  - http://pkgs.repoforge.org/rpmforge-release/rpmforge-release-0.5.3-1.el5.rf.x86_64.rpm: http://dl.fedoraproject.org/pub/epel/5/x86_64/epel-release-5-4.noarch.rpm
  - ../../vc_build.bat: https://github.com/datastax/cpp-driver/blob/master/vc_build.bat
  - https://github.com/datastax/cpp-driver/tree/2.6.0/examples/duration/duration.c: https://github.com/datastax/cpp-driver/blob/master/examples/duration/duration.c
  - http://www.datastax.com/documentation/cassandra/2.0/cassandra/dml/dml_config_consistency_c.html: https://docs.datastax.com/en/cassandra/3.0/cassandra/dml/dmlConfigConsistency.html
  - http://dl.fedoraproject.org/pub/epel/5/: https://archives.fedoraproject.org/pub/archive/epel/5/
  - ^examples/(.*): https://github.com/datastax/cpp-driver/blob/master/examples/\1
  - http://www.datastax.com/documentation/cql/3.1: https://docs.datastax.com/en/archived/cql/3.1
  - http://www.datastax.com/documentation/cassandra/2.: https://docs.datastax.com/en/archived/cassandra/2.
  - http://downloads.datastax.com/cpp-driver: https://downloads.datastax.com/cpp-driver/
<<<<<<< HEAD
=======
  - search: /features/authentication
    replace: /dse_features/authentication
  - search: /features/geotypes
    replace: /dse_features/geotypes
  - search: /features/graph
    replace: /dse_features/graph
links:
  - title: Releases
    href:  http://downloads.datastax.com/cpp-driver/
  - title: Docs
    href:  http://docs.datastax.com/en/developer/cpp-driver-dse
  - title: Issues
    href:  https://datastax-oss.atlassian.net/browse/CPP
  - title: Mailing List
    href:  https://groups.google.com/a/lists.datastax.com/forum/#!forum/cpp-driver-user
>>>>>>> d0bc4bc9
rules:
  use_path_nav_files_only: true

versions:
  - name: "2.14"
    ref: 2.14.0
  - name: "2.13"
    ref: 2.13.0
  - name: "2.12"
    ref: 2.12.0
  - name: "2.11"
    ref: 2.11.0
  - name: "2.10"
    ref: 2.10.0
  - name: 2.9
    ref: 2.9.0
  - name: 2.8
    ref: 2.8.1
  - name: 2.7
    ref: 2.7.1
  - name: 2.6
    ref: 2.6.0
  - name: 2.5
    ref: 7ebeac1532609e29c1f4ad8563a1a634fb151e6d
  - name: 2.4
    ref: 2b94bd1119c4bc6e005ce191cf7ec0fba6d823e9
  - name: 2.3
    ref: 6f72bb8b5bd251e63846ebc9f0fba7adbc8c7e72
  - name: 2.2
    ref: b4bb435129bab533612fa2caf194555fa943f925
  - name: 2.1
    ref: 2c97015988e0a9e9342b233db5f37ca9386e4d7d
  - name: 2.0
    ref: fc9c25a3db879894d40306642864413ef8f7d979
  - name: 1.0
    ref: b2146f44ba5df28e37af28031f7609342023b329<|MERGE_RESOLUTION|>--- conflicted
+++ resolved
@@ -53,24 +53,7 @@
   - http://www.datastax.com/documentation/cql/3.1: https://docs.datastax.com/en/archived/cql/3.1
   - http://www.datastax.com/documentation/cassandra/2.: https://docs.datastax.com/en/archived/cassandra/2.
   - http://downloads.datastax.com/cpp-driver: https://downloads.datastax.com/cpp-driver/
-<<<<<<< HEAD
-=======
-  - search: /features/authentication
-    replace: /dse_features/authentication
-  - search: /features/geotypes
-    replace: /dse_features/geotypes
-  - search: /features/graph
-    replace: /dse_features/graph
-links:
-  - title: Releases
-    href:  http://downloads.datastax.com/cpp-driver/
-  - title: Docs
-    href:  http://docs.datastax.com/en/developer/cpp-driver-dse
-  - title: Issues
-    href:  https://datastax-oss.atlassian.net/browse/CPP
-  - title: Mailing List
-    href:  https://groups.google.com/a/lists.datastax.com/forum/#!forum/cpp-driver-user
->>>>>>> d0bc4bc9
+  - http://www.datastax.com/dev/blog/datastax-c-driver(.*)$: https://www.datastax.com/blog/
 rules:
   use_path_nav_files_only: true
 
