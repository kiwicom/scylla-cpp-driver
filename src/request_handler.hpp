/*
  Copyright (c) 2014-2015 DataStax

  Licensed under the Apache License, Version 2.0 (the "License");
  you may not use this file except in compliance with the License.
  You may obtain a copy of the License at

  http://www.apache.org/licenses/LICENSE-2.0

  Unless required by applicable law or agreed to in writing, software
  distributed under the License is distributed on an "AS IS" BASIS,
  WITHOUT WARRANTIES OR CONDITIONS OF ANY KIND, either express or implied.
  See the License for the specific language governing permissions and
  limitations under the License.
*/

#ifndef __CASS_REQUEST_HANDLER_HPP_INCLUDED__
#define __CASS_REQUEST_HANDLER_HPP_INCLUDED__

#include "constants.hpp"
#include "error_response.hpp"
#include "future.hpp"
#include "handler.hpp"
#include "host.hpp"
#include "load_balancing.hpp"
#include "request.hpp"
#include "response.hpp"
#include "retry_policy.hpp"
#include "schema_metadata.hpp"
#include "scoped_ptr.hpp"

#include <string>
#include <uv.h>

namespace cass {

class Connection;
class IOWorker;
class Pool;
class Timer;

class ResponseFuture : public ResultFuture<Response> {
public:
  ResponseFuture(const Schema& schema)
      : ResultFuture<Response>(CASS_FUTURE_TYPE_RESPONSE)
      , schema(schema) {}

  std::string statement;
  Schema schema;

};

class RequestHandler : public Handler {
public:
  RequestHandler(const Request* request,
                 ResponseFuture* future,
                 RetryPolicy* retry_policy)
      : Handler(request)
      , future_(future)
      , retry_policy_(retry_policy)
      , num_retries_(0)
      , is_query_plan_exhausted_(true)
      , io_worker_(NULL)
      , pool_(NULL) {
    set_timestamp(request->timestamp());
  }

  virtual void on_set(ResponseMessage* response);
  virtual void on_error(CassError code, const std::string& message);
  virtual void on_timeout();

  virtual void retry();

  void set_query_plan(QueryPlan* query_plan) {
    query_plan_.reset(query_plan);
  }

  void set_io_worker(IOWorker* io_worker);

  Pool* pool() const { return pool_; }

  void set_pool(Pool* pool) {
    pool_ = pool;
  }

  bool get_current_host_address(Address* address);
  void next_host();

  bool is_host_up(const Address& address) const;

  void set_response(Response* response);

private:
  void set_error(CassError code, const std::string& message);
  void set_error_with_error_response(Response* error, CassError code, const std::string& message);
  void return_connection();
  void return_connection_and_finish();

  void on_result_response(ResponseMessage* response);
  void on_error_response(ResponseMessage* response);
  void on_error_unprepared(ErrorResponse* error);

  void handle_retry_decision(ResponseMessage* response,
                             const RetryPolicy::RetryDecision& decision);

<<<<<<< HEAD

=======
>>>>>>> 17a7b9b7
  ScopedRefPtr<ResponseFuture> future_;
  RetryPolicy* retry_policy_;
  int num_retries_;
  bool is_query_plan_exhausted_;
  SharedRefPtr<Host> current_host_;
  ScopedPtr<QueryPlan> query_plan_;
  IOWorker* io_worker_;
  Pool* pool_;
};

} // namespace cass

#endif<|MERGE_RESOLUTION|>--- conflicted
+++ resolved
@@ -103,10 +103,6 @@
   void handle_retry_decision(ResponseMessage* response,
                              const RetryPolicy::RetryDecision& decision);
 
-<<<<<<< HEAD
-
-=======
->>>>>>> 17a7b9b7
   ScopedRefPtr<ResponseFuture> future_;
   RetryPolicy* retry_policy_;
   int num_retries_;
