--- conflicted
+++ resolved
@@ -47,15 +47,9 @@
 }
 
 QueryPlan* ListPolicy::new_query_plan(const std::string& connected_keyspace,
-<<<<<<< HEAD
                                       const Request* request,
-                                      const TokenMap& token_map,
+                                      const TokenMap* token_map,
                                       Request::EncodingCache* cache) {
-=======
-                                           const Request* request,
-                                           const TokenMap* token_map,
-                                           Request::EncodingCache* cache) {
->>>>>>> 122f1524
   return child_policy_->new_query_plan(connected_keyspace,
                                        request,
                                        token_map,
