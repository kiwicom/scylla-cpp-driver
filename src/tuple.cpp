--- conflicted
+++ resolved
@@ -1,11 +1,19 @@
 /*
   Copyright (c) DataStax, Inc.
 
-  This software can be used solely with DataStax Enterprise. Please consult the
-  license at http://www.datastax.com/terms/datastax-dse-driver-license-terms
+  Licensed under the Apache License, Version 2.0 (the "License");
+  you may not use this file except in compliance with the License.
+  You may obtain a copy of the License at
+
+  http://www.apache.org/licenses/LICENSE-2.0
+
+  Unless required by applicable law or agreed to in writing, software
+  distributed under the License is distributed on an "AS IS" BASIS,
+  WITHOUT WARRANTIES OR CONDITIONS OF ANY KIND, either express or implied.
+  See the License for the specific language governing permissions and
+  limitations under the License.
 */
 
-<<<<<<< HEAD
 #include "tuple.hpp"
 
 #include "collection.hpp"
@@ -20,7 +28,7 @@
 extern "C" {
 
 CassTuple* cass_tuple_new(size_t item_count) {
-  return CassTuple::to(new cass::Tuple(item_count));
+  return CassTuple::to(cass::Memory::allocate<cass::Tuple>(item_count));
 }
 
 CassTuple* cass_tuple_new_from_data_type(const CassDataType* data_type) {
@@ -28,12 +36,12 @@
     return NULL;
   }
   return CassTuple::to(
-        new cass::Tuple(
+        cass::Memory::allocate<cass::Tuple>(
           cass::DataType::ConstPtr(data_type)));
 }
 
 void cass_tuple_free(CassTuple* tuple) {
-  delete tuple->from();
+  cass::Memory::deallocate(tuple->from());
 }
 
 const CassDataType* cass_tuple_data_type(const CassTuple* tuple) {
@@ -142,41 +150,35 @@
 Buffer Tuple::encode_with_length() const {
   size_t buffers_size = get_buffers_size();
   Buffer buf(sizeof(int32_t) + buffers_size);
-=======
-#include "dse.h"
->>>>>>> cd938412
 
-#include "date_range.hpp"
-#include "point.hpp"
-#include "line_string.hpp"
-#include "polygon.hpp"
+  size_t pos = buf.encode_int32(0, buffers_size);
+  encode_buffers(pos, &buf);
 
-CassError cass_tuple_set_dse_point(CassTuple* tuple,
-                                   size_t index,
-                                   cass_double_t x, cass_double_t y) {
-  dse::Bytes bytes = dse::encode_point(x, y);
-  return cass_tuple_set_custom(tuple, index, DSE_POINT_TYPE,
-                               bytes.data(), bytes.size());
+  return buf;
 }
 
-CassError cass_tuple_set_dse_line_string(CassTuple* tuple,
-                                         size_t index,
-                                         const DseLineString* line_string) {
-  return cass_tuple_set_custom(tuple, index, DSE_LINE_STRING_TYPE,
-                               line_string->bytes().data(), line_string->bytes().size());
+size_t Tuple::get_buffers_size() const {
+  size_t size = 0;
+  for (BufferVec::const_iterator i = items_.begin(),
+       end = items_.end(); i != end; ++i) {
+    if (i->size() != 0) {
+      size += i->size();
+    } else {
+      size += sizeof(int32_t); // null
+    }
+  }
+  return size;
 }
 
-CassError cass_tuple_set_dse_polygon(CassTuple* tuple,
-                                     size_t index,
-                                     const DsePolygon* polygon) {
-  return cass_tuple_set_custom(tuple, index, DSE_POLYGON_TYPE,
-                               polygon->bytes().data(), polygon->bytes().size());
+void Tuple::encode_buffers(size_t pos, Buffer* buf) const {
+  for (BufferVec::const_iterator i = items_.begin(),
+       end = items_.end(); i != end; ++i) {
+    if (i->size() != 0) {
+      pos = buf->copy(pos, i->data(), i->size());
+    } else {
+      pos = buf->encode_int32(pos, -1); // null
+    }
+  }
 }
 
-CassError cass_tuple_set_dse_date_range(CassTuple* tuple,
-                                        size_t index,
-                                        const DseDateRange* range) {
-  dse::Bytes bytes = dse::encode_date_range(range);
-  return cass_tuple_set_custom(tuple, index, DSE_DATE_RANGE_TYPE,
-                               bytes.data(), bytes.size());
-}+}  // namespace cass