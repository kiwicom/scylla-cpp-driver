--- conflicted
+++ resolved
@@ -66,14 +66,11 @@
       , tcp_nodelay_enable_(true)
       , tcp_keepalive_enable_(false)
       , tcp_keepalive_delay_secs_(0)
-<<<<<<< HEAD
-      , use_schema_(true) { }
-=======
       , connection_idle_timeout_secs_(60)
       , connection_heartbeat_interval_secs_(30)
       , timestamp_gen_(new ServerSideTimestampGenerator())
-      , retry_policy_(new DefaultRetryPolicy()) { }
->>>>>>> 72215685
+      , retry_policy_(new DefaultRetryPolicy())
+      , use_schema_(true) { }
 
   unsigned thread_count_io() const { return thread_count_io_; }
 
@@ -280,44 +277,43 @@
     tcp_keepalive_delay_secs_ = delay_secs;
   }
 
-<<<<<<< HEAD
+  unsigned connection_idle_timeout_secs() const {
+    return connection_idle_timeout_secs_;
+  }
+
+  void set_connection_idle_timeout_secs(unsigned timeout_secs) {
+    connection_idle_timeout_secs_ = timeout_secs;
+  }
+
+  unsigned connection_heartbeat_interval_secs() const {
+    return connection_heartbeat_interval_secs_;
+  }
+
+  void set_connection_heartbeat_interval_secs(unsigned interval_secs) {
+    connection_heartbeat_interval_secs_ = interval_secs;
+  }
+
+  TimestampGenerator* timestamp_gen() const {
+    return timestamp_gen_.get();
+  }
+
+  void set_timestamp_gen(TimestampGenerator* timestamp_gen) {
+    if (timestamp_gen == NULL) return;
+    timestamp_gen_.reset(timestamp_gen);
+  }
+
+  RetryPolicy* retry_policy() const {
+    return retry_policy_.get();
+  }
+
+  void set_retry_policy(RetryPolicy* retry_policy) {
+    if (retry_policy == NULL) return;
+    retry_policy_.reset(retry_policy);
+  }
+
   bool use_schema() const { return use_schema_; }
   void set_use_schema(bool enable) {
     use_schema_ = enable;
-=======
-  unsigned connection_idle_timeout_secs() const {
-    return connection_idle_timeout_secs_;
-  }
-
-  void set_connection_idle_timeout_secs(unsigned timeout_secs) {
-    connection_idle_timeout_secs_ = timeout_secs;
-  }
-
-  unsigned connection_heartbeat_interval_secs() const {
-    return connection_heartbeat_interval_secs_;
-  }
-
-  void set_connection_heartbeat_interval_secs(unsigned interval_secs) {
-    connection_heartbeat_interval_secs_ = interval_secs;
-  }
-
-  TimestampGenerator* timestamp_gen() const {
-    return timestamp_gen_.get();
-  }
-
-  void set_timestamp_gen(TimestampGenerator* timestamp_gen) {
-    if (timestamp_gen == NULL) return;
-    timestamp_gen_.reset(timestamp_gen);
-  }
-
-  RetryPolicy* retry_policy() const {
-    return retry_policy_.get();
-  }
-
-  void set_retry_policy(RetryPolicy* retry_policy) {
-    if (retry_policy == NULL) return;
-    retry_policy_.reset(retry_policy);
->>>>>>> 72215685
   }
 
 private:
@@ -352,14 +348,11 @@
   bool tcp_nodelay_enable_;
   bool tcp_keepalive_enable_;
   unsigned tcp_keepalive_delay_secs_;
-<<<<<<< HEAD
-  bool use_schema_;
-=======
   unsigned connection_idle_timeout_secs_;
   unsigned connection_heartbeat_interval_secs_;
   SharedRefPtr<TimestampGenerator> timestamp_gen_;
   SharedRefPtr<RetryPolicy> retry_policy_;
->>>>>>> 72215685
+  bool use_schema_;
 };
 
 } // namespace cass
