/*
  Copyright (c) 2014-2015 DataStax

  Licensed under the Apache License, Version 2.0 (the "License");
  you may not use this file except in compliance with the License.
  You may obtain a copy of the License at

  http://www.apache.org/licenses/LICENSE-2.0

  Unless required by applicable law or agreed to in writing, software
  distributed under the License is distributed on an "AS IS" BASIS,
  WITHOUT WARRANTIES OR CONDITIONS OF ANY KIND, either express or implied.
  See the License for the specific language governing permissions and
  limitations under the License.
*/

#ifndef __CASS_BUFFER_HPP_INCLUDED__
#define __CASS_BUFFER_HPP_INCLUDED__

#include "ref_counted.hpp"
#include "serialization.hpp"

#include <uv.h>

#include <vector>

namespace cass {

class Buffer {
public:
  Buffer()
    : size_(0) { }

  Buffer(const char* data, size_t size)
    : size_(size) {
    if (size > FIXED_BUFFER_SIZE) {
      RefBuffer* buffer = RefBuffer::create(size);
      buffer->inc_ref();
      memcpy(buffer->data(), data, size);
      data_.buffer = buffer;
    } else if (size > 0){
      memcpy(data_.fixed, data, size);
    }
  }

  explicit
  Buffer(size_t size)
    : size_(size) {
    if (size > FIXED_BUFFER_SIZE) {
      RefBuffer* buffer = RefBuffer::create(size);
      buffer->inc_ref();
      data_.buffer = buffer;
    }
  }

  Buffer(const Buffer& buf)
    : size_(0) {
    copy(buf);
  }

  Buffer& operator=(const Buffer& buf) {
    copy(buf);
    return *this;
  }

  ~Buffer() {
    if (size_ > FIXED_BUFFER_SIZE) {
      data_.buffer->dec_ref();
    }
  }

  size_t encode_byte(size_t offset, uint8_t value) {
    assert(offset + sizeof(uint8_t) <= static_cast<size_t>(size_));
    cass::encode_byte(data() + offset, value);
    return offset + sizeof(uint8_t);
  }

<<<<<<< HEAD
=======
  size_t encode_int8(size_t offset, int8_t value) {
    assert(offset + sizeof(int8_t) <= static_cast<size_t>(size_));
    cass::encode_int8(data() + offset, value);
    return offset + sizeof(int8_t);
  }

  size_t encode_uint16(size_t offset, uint16_t value) {
    assert(offset + sizeof(uint16_t) <= static_cast<size_t>(size_));
    cass::encode_uint16(data() + offset, value);
    return offset + sizeof(uint16_t);
  }

>>>>>>> 85205501
  size_t encode_int16(size_t offset, int16_t value) {
    assert(offset + sizeof(int16_t) <= static_cast<size_t>(size_));
    cass::encode_int16(data() + offset, value);
    return offset + sizeof(int16_t);
  }

  size_t encode_uint16(size_t offset, uint16_t value) {
    assert(offset + sizeof(uint16_t) <= static_cast<size_t>(size_));
    cass::encode_uint16(data() + offset, value);
    return offset + sizeof(uint16_t);
  }

  size_t encode_int32(size_t offset, int32_t value) {
    assert(offset + sizeof(int32_t) <= static_cast<size_t>(size_));
    cass::encode_int32(data() + offset, value);
    return offset + sizeof(int32_t);
  }

  size_t encode_uint32(size_t offset, uint32_t value) {
    assert(offset + sizeof(uint32_t) <= static_cast<size_t>(size_));
    cass::encode_uint32(data() + offset, value);
    return offset + sizeof(uint32_t);
  }

  size_t encode_int64(size_t offset, int64_t value) {
    assert(offset + sizeof(int64_t) <= static_cast<size_t>(size_));
    cass::encode_int64(data() + offset, value);
    return offset + sizeof(int64_t);
  }

  size_t encode_float(size_t offset, float value) {
    assert(offset + sizeof(float) <= static_cast<size_t>(size_));
    cass::encode_float(data() + offset, value);
    return offset + sizeof(float);
  }

  size_t encode_double(size_t offset, double value) {
    assert(offset + sizeof(double) <= static_cast<size_t>(size_));
    cass::encode_double(data() + offset, value);
    return offset + sizeof(double);
  }

  size_t encode_long_string(size_t offset, const char* value, int32_t size) {
    size_t pos = encode_int32(offset, size);
    return copy(pos, value, size);
  }

  size_t encode_bytes(size_t offset, const char* value, int32_t size) {
    size_t pos = encode_int32(offset, size);
    if (size > 0) {
      return copy(pos, value, size);
    }
    return pos;
  }

  size_t encode_string(size_t offset, const char* value, uint16_t size) {
    size_t pos = encode_uint16(offset, size);
    return copy(pos, value, size);
  }

  size_t encode_string_list(size_t offset, const std::vector<std::string>& value) {
    size_t pos = encode_uint16(offset, value.size());
    for (std::vector<std::string>::const_iterator it = value.begin(),
         end = value.end(); it != end; ++it) {
      pos = encode_string(pos, it->data(), it->size());
    }
    return pos;
  }

  size_t encode_string_map(size_t offset, const std::map<std::string, std::string>& value) {
    size_t pos = encode_uint16(offset, value.size());
    for (std::map<std::string, std::string>::const_iterator it = value.begin();
         it != value.end(); ++it) {
      pos = encode_string(pos, it->first.c_str(), it->first.size());
      pos = encode_string(pos, it->second.c_str(), it->second.size());
    }
    return pos;
  }

  size_t encode_uuid(size_t offset, CassUuid value) {
    assert(offset + sizeof(CassUuid) <= static_cast<size_t>(size_));
    cass::encode_uuid(data() + offset, value);
    return offset + sizeof(CassUuid);
  }

  size_t copy(size_t offset, const char* value, size_t size) {
    assert(offset + size <= static_cast<size_t>(size_));
    memcpy(data() + offset, value, size);
    return offset + size;
  }

  size_t copy(size_t offset, const uint8_t* source, size_t size) {
    return copy(offset, reinterpret_cast<const char*>(source), size);
  }

  char* data() {
    return size_ > FIXED_BUFFER_SIZE
        ? static_cast<RefBuffer*>(data_.buffer)->data()
        : data_.fixed;
  }

  const char* data() const {
    return size_ > FIXED_BUFFER_SIZE
        ? static_cast<RefBuffer*>(data_.buffer)->data()
        : data_.fixed;
  }

  size_t size() const { return size_; }

private:
  // Enough space to avoid extra allocations for most of the basic types
  static const size_t FIXED_BUFFER_SIZE = 16;

private:
  void copy(const Buffer& buf) {
    RefBuffer* temp = data_.buffer;

    if (buf.size_ > FIXED_BUFFER_SIZE) {
      buf.data_.buffer->inc_ref();
      data_.buffer = buf.data_.buffer;
    } else if (buf.size_ > 0) {
      memcpy(data_.fixed, buf.data_.fixed, buf.size_);
    }

    if (size_ > FIXED_BUFFER_SIZE) {
      temp->dec_ref();
    }

    size_ = buf.size_;
  }

  union {
    char fixed[FIXED_BUFFER_SIZE];
    RefBuffer* buffer;
  } data_;

  size_t size_;
};

typedef std::vector<Buffer> BufferVec;

} // namespace cass

#endif<|MERGE_RESOLUTION|>--- conflicted
+++ resolved
@@ -75,21 +75,12 @@
     return offset + sizeof(uint8_t);
   }
 
-<<<<<<< HEAD
-=======
   size_t encode_int8(size_t offset, int8_t value) {
     assert(offset + sizeof(int8_t) <= static_cast<size_t>(size_));
     cass::encode_int8(data() + offset, value);
     return offset + sizeof(int8_t);
   }
 
-  size_t encode_uint16(size_t offset, uint16_t value) {
-    assert(offset + sizeof(uint16_t) <= static_cast<size_t>(size_));
-    cass::encode_uint16(data() + offset, value);
-    return offset + sizeof(uint16_t);
-  }
-
->>>>>>> 85205501
   size_t encode_int16(size_t offset, int16_t value) {
     assert(offset + sizeof(int16_t) <= static_cast<size_t>(size_));
     cass::encode_int16(data() + offset, value);
