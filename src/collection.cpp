--- conflicted
+++ resolved
@@ -62,10 +62,7 @@
 CASS_COLLECTION_APPEND(uuid, ONE_PARAM_(CassUuid value), value)
 CASS_COLLECTION_APPEND(inet, ONE_PARAM_(CassInet value), value)
 CASS_COLLECTION_APPEND(collection, ONE_PARAM_(const CassCollection* value), value)
-<<<<<<< HEAD
 CASS_COLLECTION_APPEND(user_type, ONE_PARAM_(const CassUserType* value), value)
-=======
->>>>>>> 37ada13a
 CASS_COLLECTION_APPEND(bytes,
                        TWO_PARAMS_(const cass_byte_t* value, size_t value_size),
                        cass::CassBytes(value, value_size))
@@ -105,7 +102,7 @@
 }
 
 size_t Collection::get_items_size(int version) const {
-  if (version >= 3 || type_ == CASS_COLLECTION_TYPE_TUPLE) {
+  if (version >= 3 || type() == CASS_COLLECTION_TYPE_TUPLE) {
     return get_items_size(sizeof(int32_t));
   } else {
     return get_items_size(sizeof(uint16_t));
@@ -113,7 +110,7 @@
 }
 
 void Collection::encode_items(int version, char* buf) const {
-  if (version >= 3 || type_ == CASS_COLLECTION_TYPE_TUPLE) {
+  if (version >= 3 || type() == CASS_COLLECTION_TYPE_TUPLE) {
     encode_items_int32(buf);
   } else {
     encode_items_uint16(buf);
@@ -132,7 +129,7 @@
 
 Buffer Collection::encode() const {
   // Inner types are always encoded using the v3+ (int32_t) encoding
-  if (type_ == CASS_COLLECTION_TYPE_TUPLE) {
+  if (type() == CASS_COLLECTION_TYPE_TUPLE) {
     Buffer buf(get_items_size(sizeof(int32_t)));
     encode_items_int32(buf.data());
     return buf;
@@ -145,7 +142,7 @@
 }
 
 Buffer Collection::encode_with_length(int version) const {
-  if (type_ == CASS_COLLECTION_TYPE_TUPLE) {
+  if (type() == CASS_COLLECTION_TYPE_TUPLE) {
     size_t internal_size = get_items_size(sizeof(int32_t));
 
     Buffer buf(sizeof(int32_t) + internal_size);
