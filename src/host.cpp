--- conflicted
+++ resolved
@@ -186,7 +186,6 @@
   }
 }
 
-<<<<<<< HEAD
 std::list<ExportedConnection::Ptr> Host::get_unpooled_connections(int shard_id, int how_many) {
   ScopedMutex lock(&mutex_);
   LOG_DEBUG("Requesting %d connection(s) to shard %d on host %s from the marketplace", how_many, shard_id, address_.to_string(true).c_str());
@@ -221,7 +220,8 @@
     // We don't want to import same connection twice, everything would probably break.
     conn_list.second.clear();
   }
-=======
+}
+
 static CassInet to_inet(const Host::Ptr& host) {
   CassInet address;
   if (host->address().is_resolved()) {
@@ -230,7 +230,6 @@
     address.address_length = host->rpc_address().to_inet(&address.address);
   }
   return address;
->>>>>>> 90df2c9c
 }
 
 ExternalHostListener::ExternalHostListener(const CassHostListenerCallback callback, void* data)
