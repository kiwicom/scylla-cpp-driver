--- conflicted
+++ resolved
@@ -137,26 +137,18 @@
 public:
   typedef SharedRefPtr<RequestHandler> Ptr;
 
-  // TODO: Remove default parameters where possible
   RequestHandler(const Request::ConstPtr& request,
                  const ResponseFuture::Ptr& future,
-                 const PreparedMetadata& prepared_metadata,
                  Metrics* metrics = NULL,
                  const Address* preferred_address = NULL);
 
-<<<<<<< HEAD
+  void set_prepared_metadata(const PreparedMetadata::Entry::Ptr& entry);
+
   void init(const ExecutionProfile& profile,
             ConnectionPoolManager* manager,
             const TokenMap* token_map,
             TimestampGenerator* timestamp_generator,
             RequestListener* listener);
-=======
-  void init(const Config& config,
-            const ExecutionProfile& profile,
-            const PreparedMetadata::Entry::Ptr& prepared_metdata_entry,
-            QueryPlan* query_plan,
-            SpeculativeExecutionPlan* execution_plan);
->>>>>>> d0cfff93
 
   void execute();
 
@@ -225,11 +217,12 @@
   uv_thread_t timer_thread_id_;
 
   const uint64_t start_time_ns_;
-  const PreparedMetadata& prepared_metadata_;
-  Metrics* const metrics_;
   RequestListener* listener_;
   ConnectionPoolManager* manager_;
+
+  Metrics* const metrics_;
   const Address preferred_address_;
+  PreparedMetadata::Entry::Ptr prepared_metadata_entry_;
 };
 
 class RequestListener {
