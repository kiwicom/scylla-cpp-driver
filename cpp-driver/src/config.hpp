/*
  Copyright (c) DataStax, Inc.

  Licensed under the Apache License, Version 2.0 (the "License");
  you may not use this file except in compliance with the License.
  You may obtain a copy of the License at

  http://www.apache.org/licenses/LICENSE-2.0

  Unless required by applicable law or agreed to in writing, software
  distributed under the License is distributed on an "AS IS" BASIS,
  WITHOUT WARRANTIES OR CONDITIONS OF ANY KIND, either express or implied.
  See the License for the specific language governing permissions and
  limitations under the License.
*/

#ifndef __CASS_CONFIG_HPP_INCLUDED__
#define __CASS_CONFIG_HPP_INCLUDED__

#include "auth.hpp"
#include "cassandra.h"
#include "constants.hpp"
#include "execution_profile.hpp"
#include "ssl.hpp"
#include "timestamp_generator.hpp"
#include "speculative_execution.hpp"
#include "string.hpp"

#include <climits>

namespace cass {

void stderr_log_callback(const CassLogMessage* message, void* data);

class Config {
public:
  Config()
      : port_(CASS_DEFAULT_PORT)
      , protocol_version_(DSE_HIGHEST_SUPPORTED_PROTOCOL_VERSION)
      , use_beta_protocol_version_(CASS_DEFAULT_USE_BETA_PROTOCOL_VERSION)
      , thread_count_io_(CASS_DEFAULT_THREAD_COUNT_IO)
      , queue_size_io_(CASS_DEFAULT_QUEUE_SIZE_IO)
      , core_connections_per_host_(CASS_DEFAULT_NUM_CONNECTIONS_PER_HOST)
      , reconnect_wait_time_ms_(CASS_DEFAULT_RECONNECT_WAIT_TIME_MS)
      , max_requests_per_flush_(CASS_DEFAULT_MAX_REQUESTS_PER_FLUSH)
      , max_concurrent_requests_threshold_(CASS_DEFAULT_MAX_CONCURRENT_REQUESTS)
      , connect_timeout_ms_(CASS_DEFAULT_CONNECT_TIMEOUT_MS)
      , resolve_timeout_ms_(CASS_DEFAULT_RESOLVE_TIMEOUT_MS)
      , max_schema_wait_time_ms_(CASS_DEFAULT_MAX_SCHEMA_WAIT_TIME_MS)
      , log_level_(CASS_DEFAULT_LOG_LEVEL)
      , log_callback_(stderr_log_callback)
      , log_data_(NULL)
      , auth_provider_(Memory::allocate<AuthProvider>())
<<<<<<< HEAD
      , tcp_nodelay_enable_(true)
      , tcp_keepalive_enable_(false)
      , tcp_keepalive_delay_secs_(0)
      , connection_idle_timeout_secs_(60)
      , connection_heartbeat_interval_secs_(30)
=======
      , speculative_execution_policy_(Memory::allocate<NoSpeculativeExecutionPolicy>())
      , tcp_nodelay_enable_(CASS_DEFAULT_TCP_NO_DELAY_ENABLED)
      , tcp_keepalive_enable_(CASS_DEFAULT_TCP_KEEPALIVE_ENABLED)
      , tcp_keepalive_delay_secs_(CASS_DEFAULT_TCP_KEEPALIVE_DELAY_SECS)
      , connection_idle_timeout_secs_(CASS_DEFAULT_IDLE_TIMEOUT_SECS)
      , connection_heartbeat_interval_secs_(CASS_DEFAULT_HEARTBEAT_INTERVAL_SECS)
>>>>>>> d0cfff93
      , timestamp_gen_(Memory::allocate<ServerSideTimestampGenerator>())
      , use_schema_(CASS_DEFAULT_USE_SCHEMA)
      , use_hostname_resolution_(CASS_DEFAULT_HOSTNAME_RESOLUTION_ENABLED)
      , use_randomized_contact_points_(CASS_DEFAULT_USE_RANDOMIZED_CONTACT_POINTS)
      , max_reusable_write_objects_(CASS_DEFAULT_MAX_REUSABLE_WRITE_OBJECTS)
      , prepare_on_all_hosts_(CASS_DEFAULT_PREPARE_ON_ALL_HOSTS)
      , prepare_on_up_or_add_host_(CASS_DEFAULT_PREPARE_ON_UP_OR_ADD_HOST) {
    profiles_.set_empty_key(String());

    // Assign the defaults to the cluster profile
    default_profile_.set_consistency(CASS_DEFAULT_CONSISTENCY);
    default_profile_.set_serial_consistency(CASS_DEFAULT_SERIAL_CONSISTENCY);
    default_profile_.set_request_timeout(CASS_DEFAULT_REQUEST_TIMEOUT_MS);
    default_profile_.set_load_balancing_policy(Memory::allocate<DCAwarePolicy>());
    default_profile_.set_retry_policy(Memory::allocate<DefaultRetryPolicy>());
    default_profile_.set_speculative_execution_policy(Memory::allocate<NoSpeculativeExecutionPolicy>());
  }

  Config new_instance() const {
    Config config = *this;
    config.default_profile_.build_load_balancing_policy();
    config.init_profiles(); // Initializes the profiles from default (if needed)
    config.set_speculative_execution_policy(default_profile_.speculative_execution_policy()->new_instance());

    return config;
  }

  void set_consistency(CassConsistency consistency) {
    default_profile_.set_consistency(consistency);
  }

  void set_serial_consistency(CassConsistency serial_consistency) {
    default_profile_.set_serial_consistency(serial_consistency);
  }

  unsigned thread_count_io() const { return thread_count_io_; }

  void set_thread_count_io(unsigned num_threads) {
    thread_count_io_ = num_threads;
  }

  unsigned queue_size_io() const { return queue_size_io_; }

  void set_queue_size_io(unsigned queue_size) {
    queue_size_io_ = queue_size;
  }

  unsigned core_connections_per_host() const {
    return core_connections_per_host_;
  }

  void set_core_connections_per_host(unsigned num_connections) {
    core_connections_per_host_ = num_connections;
  }

  unsigned reconnect_wait_time_ms() const { return reconnect_wait_time_ms_; }

  void set_reconnect_wait_time(unsigned wait_time_ms) {
    reconnect_wait_time_ms_ = wait_time_ms;
  }

  unsigned max_requests_per_flush() const { return max_requests_per_flush_; }

  void set_max_requests_per_flush(unsigned num_requests) {
    max_requests_per_flush_ = num_requests;
  }

  unsigned max_concurrent_requests_threshold() const {
    return max_concurrent_requests_threshold_;
  }

  void set_max_concurrent_requests_threshold(unsigned num_requests) {
    max_concurrent_requests_threshold_ = num_requests;
  }

  unsigned connect_timeout_ms() const { return connect_timeout_ms_; }

  void set_connect_timeout(unsigned timeout_ms) {
    connect_timeout_ms_ = timeout_ms;
  }

  unsigned max_schema_wait_time_ms() const { return max_schema_wait_time_ms_; }

  void set_max_schema_wait_time_ms(unsigned time_ms) {
    max_schema_wait_time_ms_ = time_ms;
  }

  void set_request_timeout(unsigned timeout_ms) {
    default_profile_.set_request_timeout(timeout_ms);
  }

  unsigned resolve_timeout_ms() const { return resolve_timeout_ms_; }

  void set_resolve_timeout(unsigned timeout_ms) {
    resolve_timeout_ms_ = timeout_ms;
  }

  const ContactPointList& contact_points() const {
    return contact_points_;
  }

  ContactPointList& contact_points() {
    return contact_points_;
  }

  int port() const { return port_; }

  void set_port(int port) {
    port_ = port;
  }

  int protocol_version() const { return protocol_version_; }

  void set_protocol_version(int protocol_version) {
    protocol_version_ = protocol_version;
  }

  bool use_beta_protocol_version() const {
    return use_beta_protocol_version_;
  }

  void set_use_beta_protocol_version(bool enable) {
    use_beta_protocol_version_ = enable;
  }

  CassLogLevel log_level() const { return log_level_; }

  void set_log_level(CassLogLevel log_level) {
    log_level_ = log_level;
  }

  void* log_data() const { return log_data_; }

  CassLogCallback log_callback() const { return log_callback_; }

  void set_log_callback(CassLogCallback callback, void* data) {
    log_callback_ = callback;
    log_data_ = data;
  }

  const AuthProvider::Ptr& auth_provider() const { return auth_provider_; }

  void set_auth_provider(const AuthProvider::Ptr& auth_provider) {
    auth_provider_ = (!auth_provider ? AuthProvider::Ptr(Memory::allocate<AuthProvider>()) : auth_provider);
  }

  void set_credentials(const String& username, const String& password) {
    auth_provider_.reset(Memory::allocate<PlainTextAuthProvider>(username, password));
  }

<<<<<<< HEAD
=======
  const LoadBalancingPolicy::Ptr load_balancing_policy() const {
    return default_profile().load_balancing_policy();
  }

  const LoadBalancingPolicy::Vec& load_balancing_policies() const {
    return load_balancing_policies_;
  }

>>>>>>> d0cfff93
  void set_load_balancing_policy(LoadBalancingPolicy* lbp) {
    default_profile_.set_load_balancing_policy(lbp);
  }

  void set_speculative_execution_policy(SpeculativeExecutionPolicy* sep) {
    default_profile_.set_speculative_execution_policy(sep);
  }

  const SslContext::Ptr& ssl_context() const { return ssl_context_; }

  void set_ssl_context(SslContext* ssl_context) {
    ssl_context_.reset(ssl_context);
  }

  bool token_aware_routing() const {
    return default_profile().token_aware_routing();
  }

  void set_token_aware_routing(bool is_token_aware) {
    default_profile_.set_token_aware_routing(is_token_aware);
  }

  void set_token_aware_routing_shuffle_replicas(bool shuffle_replicas) {
    default_profile_.set_token_aware_routing_shuffle_replicas(shuffle_replicas);
  }

  void set_latency_aware_routing(bool is_latency_aware) {
    default_profile_.set_latency_aware_routing(is_latency_aware);
  }

  void set_host_targeting(bool is_host_targeting) {
    default_profile_.set_host_targeting(is_host_targeting);
  }

  void set_latency_aware_routing_settings(const LatencyAwarePolicy::Settings& settings) {
    default_profile_.set_latency_aware_routing_settings(settings);
  }

  bool tcp_nodelay_enable() const { return tcp_nodelay_enable_; }

  void set_tcp_nodelay(bool enable) {
    tcp_nodelay_enable_ = enable;
  }

  bool tcp_keepalive_enable() const { return tcp_keepalive_enable_; }
  unsigned tcp_keepalive_delay_secs() const { return tcp_keepalive_delay_secs_; }

  void set_tcp_keepalive(bool enable, unsigned delay_secs) {
    tcp_keepalive_enable_ = enable;
    tcp_keepalive_delay_secs_ = delay_secs;
  }

  unsigned connection_idle_timeout_secs() const {
    return connection_idle_timeout_secs_;
  }

  void set_connection_idle_timeout_secs(unsigned timeout_secs) {
    connection_idle_timeout_secs_ = timeout_secs;
  }

  unsigned connection_heartbeat_interval_secs() const {
    return connection_heartbeat_interval_secs_;
  }

  void set_connection_heartbeat_interval_secs(unsigned interval_secs) {
    connection_heartbeat_interval_secs_ = interval_secs;
  }

  TimestampGenerator* timestamp_gen() const {
    return timestamp_gen_.get();
  }

  void set_timestamp_gen(TimestampGenerator* timestamp_gen) {
    if (timestamp_gen == NULL) return;
    timestamp_gen_.reset(timestamp_gen);
  }

  void set_retry_policy(RetryPolicy* retry_policy) {
    default_profile_.set_retry_policy(retry_policy);
  }

  bool use_schema() const { return use_schema_; }
  void set_use_schema(bool enable) {
    use_schema_ = enable;
  }

  bool use_hostname_resolution() const { return use_hostname_resolution_; }
  void set_use_hostname_resolution(bool enable) {
    use_hostname_resolution_ = enable;
  }

  bool use_randomized_contact_points() const { return use_randomized_contact_points_; }
  void set_use_randomized_contact_points(bool enable) {
    use_randomized_contact_points_ = enable;
  }

  unsigned max_reusable_write_objects() const { return max_reusable_write_objects_; }
  void set_max_reusable_write_objects(unsigned max_reusable_write_objects) { max_reusable_write_objects_ = max_reusable_write_objects; }

  const ExecutionProfile& default_profile() const {
    return default_profile_;
  }

  ExecutionProfile& default_profile() {
    return default_profile_;
  }

  const ExecutionProfile::Map& profiles() const {
    return profiles_;
  }

  void set_execution_profile(const String& name,
                             const ExecutionProfile* profile) {
    // Assign the host targeting profile based on the cluster profile
    // This is required as their is no exposed API to set this chained policy
    ExecutionProfile copy = *profile;
    copy.set_host_targeting(default_profile_.host_targeting());
    profiles_[name] = copy;
  }

  bool prepare_on_all_hosts() const { return prepare_on_all_hosts_; }

  void set_prepare_on_all_hosts(bool enabled) { prepare_on_all_hosts_ = enabled; }

  bool prepare_on_up_or_add_host() const { return prepare_on_up_or_add_host_; }

  void set_prepare_on_up_or_add_host(bool enabled) {
    prepare_on_up_or_add_host_ = enabled;
  }

private:
  void init_profiles();

private:
  int port_;
  int protocol_version_;
  bool use_beta_protocol_version_;
  ContactPointList contact_points_;
  unsigned thread_count_io_;
  unsigned queue_size_io_;
  unsigned core_connections_per_host_;
  unsigned reconnect_wait_time_ms_;
  unsigned max_requests_per_flush_;
  unsigned max_concurrent_requests_threshold_;
  unsigned connect_timeout_ms_;
  unsigned resolve_timeout_ms_;
  unsigned max_schema_wait_time_ms_;
  CassLogLevel log_level_;
  CassLogCallback log_callback_;
  void* log_data_;
  AuthProvider::Ptr auth_provider_;
  SslContext::Ptr ssl_context_;
  bool tcp_nodelay_enable_;
  bool tcp_keepalive_enable_;
  unsigned tcp_keepalive_delay_secs_;
  unsigned connection_idle_timeout_secs_;
  unsigned connection_heartbeat_interval_secs_;
  SharedRefPtr<TimestampGenerator> timestamp_gen_;
  bool use_schema_;
  bool use_hostname_resolution_;
  bool use_randomized_contact_points_;
  unsigned max_reusable_write_objects_;
  ExecutionProfile default_profile_;
  ExecutionProfile::Map profiles_;
  bool prepare_on_all_hosts_;
  bool prepare_on_up_or_add_host_;
};

} // namespace cass

#endif<|MERGE_RESOLUTION|>--- conflicted
+++ resolved
@@ -51,20 +51,11 @@
       , log_callback_(stderr_log_callback)
       , log_data_(NULL)
       , auth_provider_(Memory::allocate<AuthProvider>())
-<<<<<<< HEAD
-      , tcp_nodelay_enable_(true)
-      , tcp_keepalive_enable_(false)
-      , tcp_keepalive_delay_secs_(0)
-      , connection_idle_timeout_secs_(60)
-      , connection_heartbeat_interval_secs_(30)
-=======
-      , speculative_execution_policy_(Memory::allocate<NoSpeculativeExecutionPolicy>())
       , tcp_nodelay_enable_(CASS_DEFAULT_TCP_NO_DELAY_ENABLED)
       , tcp_keepalive_enable_(CASS_DEFAULT_TCP_KEEPALIVE_ENABLED)
       , tcp_keepalive_delay_secs_(CASS_DEFAULT_TCP_KEEPALIVE_DELAY_SECS)
       , connection_idle_timeout_secs_(CASS_DEFAULT_IDLE_TIMEOUT_SECS)
       , connection_heartbeat_interval_secs_(CASS_DEFAULT_HEARTBEAT_INTERVAL_SECS)
->>>>>>> d0cfff93
       , timestamp_gen_(Memory::allocate<ServerSideTimestampGenerator>())
       , use_schema_(CASS_DEFAULT_USE_SCHEMA)
       , use_hostname_resolution_(CASS_DEFAULT_HOSTNAME_RESOLUTION_ENABLED)
@@ -215,17 +206,20 @@
     auth_provider_.reset(Memory::allocate<PlainTextAuthProvider>(username, password));
   }
 
-<<<<<<< HEAD
-=======
   const LoadBalancingPolicy::Ptr load_balancing_policy() const {
     return default_profile().load_balancing_policy();
   }
 
-  const LoadBalancingPolicy::Vec& load_balancing_policies() const {
-    return load_balancing_policies_;
-  }
-
->>>>>>> d0cfff93
+  LoadBalancingPolicy::Vec load_balancing_policies() const {
+    LoadBalancingPolicy::Vec policies;
+    policies.push_back(default_profile().load_balancing_policy());
+    for (ExecutionProfile::Map::const_iterator it = profiles_.begin(),
+         end = profiles_.end(); it != end; ++it) {
+      policies.push_back(it->second.load_balancing_policy());
+    }
+    return policies;
+  }
+
   void set_load_balancing_policy(LoadBalancingPolicy* lbp) {
     default_profile_.set_load_balancing_policy(lbp);
   }
