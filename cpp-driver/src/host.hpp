/*
  Copyright (c) DataStax, Inc.

  Licensed under the Apache License, Version 2.0 (the "License");
  you may not use this file except in compliance with the License.
  You may obtain a copy of the License at

  http://www.apache.org/licenses/LICENSE-2.0

  Unless required by applicable law or agreed to in writing, software
  distributed under the License is distributed on an "AS IS" BASIS,
  WITHOUT WARRANTIES OR CONDITIONS OF ANY KIND, either express or implied.
  See the License for the specific language governing permissions and
  limitations under the License.
*/

#ifndef __CASS_HOST_HPP_INCLUDED__
#define __CASS_HOST_HPP_INCLUDED__

#include "address.hpp"
#include "atomic.hpp"
#include "copy_on_write_ptr.hpp"
#include "get_time.hpp"
#include "logger.hpp"
#include "macros.hpp"
#include "map.hpp"
#include "ref_counted.hpp"
#include "scoped_ptr.hpp"
#include "spin_lock.hpp"
#include "vector.hpp"

#include <math.h>
#include <stdint.h>

namespace cass {

class Row;

struct TimestampedAverage {
  TimestampedAverage()
    : average(-1)
    , timestamp(0)
    , num_measured(0) { }

  int64_t average;
  uint64_t timestamp;
  uint64_t num_measured;
};

class VersionNumber {
public:
  VersionNumber()
    : major_version_(0)
    , minor_version_(0)
    , patch_version_(0) { }

  VersionNumber(int major_version, int minor_version, int patch_version)
    : major_version_(major_version)
    , minor_version_(minor_version)
    , patch_version_(patch_version) { }

  bool operator >=(const VersionNumber& other) const {
    return compare(other) >= 0;
  }

  bool operator <(const VersionNumber& other) const {
    return compare(other) < 0;
  }

  int compare(const VersionNumber& other) const {
    if (major_version_ < other.major_version_) return -1;
    if (major_version_ > other.major_version_) return  1;

    if (minor_version_ < other.minor_version_) return -1;
    if (minor_version_ > other.minor_version_) return  1;

    if (patch_version_ < other.patch_version_) return -1;
    if (patch_version_ > other.patch_version_) return  1;

    return 0;
  }

  bool parse(const String& version);

  int major_version() const { return major_version_; }
  int minor_version() const { return minor_version_; }
  int patch_version() const { return patch_version_; }

private:
  int major_version_;
  int minor_version_;
  int patch_version_;
};

class Host : public RefCounted<Host> {
public:
  typedef SharedRefPtr<Host> Ptr;
  typedef SharedRefPtr<const Host> ConstPtr;

  enum HostState {
    ADDED,
    UP,
    DOWN
  };

  Host(const Address& address)
      : address_(address)
      , rack_id_(0)
      , dc_id_(0)
      , state_(ADDED)
      , address_string_(address.to_string()) { }

  const Address& address() const { return address_; }
  const String& address_string() const { return address_string_; }

  void set(const Row* row);

  const String hostname() const { return hostname_; }
  void set_hostname(const String& hostname) {
    if (!hostname.empty() && hostname[hostname.size() - 1] == '.') {
      // Strip off trailing dot for hostcheck comparison
      hostname_ = hostname.substr(0, hostname.size() - 1);
    } else {
      hostname_ = hostname;
    }
  }

  const String& rack() const { return rack_; }
  const String& dc() const { return dc_; }
  void set_rack_and_dc(const String& rack, const String& dc) {
    rack_ = rack;
    dc_ = dc;
  }

  uint32_t rack_id() const { return rack_id_; }
  uint32_t dc_id() const { return dc_id_; }
  void set_rack_and_dc_ids(uint32_t rack_id, uint32_t dc_id) {
    rack_id_ = rack_id;
    dc_id_ = dc_id;
  }

  const String& partitioner() const {
    return partitioner_;
  }

  const Vector<String>& tokens() const {
    return tokens_;
  }

  const String& listen_address() const { return listen_address_; }
  void set_listen_address(const String& listen_address) {
    listen_address_ = listen_address;
  }

  const VersionNumber& server_version() const { return server_version_; }
  void set_server_version(const VersionNumber& server_version) {
    server_version_ = server_version;
  }

  bool was_just_added() const { return state() == ADDED; }

  bool is_up() const { return state() == UP; }
  void set_up() { set_state(UP); }
  bool is_down() const { return state() == DOWN; }
  void set_down() { set_state(DOWN); }

  String to_string() const {
    OStringStream ss;
    ss << address_string_;
    if (!rack_.empty() || !dc_.empty()) {
      ss << " [" << rack_ << ':' << dc_ << "]";
    }
    return ss.str();
  }

  void enable_latency_tracking(uint64_t scale, uint64_t min_measured) {
    if (!latency_tracker_) {
      latency_tracker_.reset(Memory::allocate<LatencyTracker>(scale, (30LL * min_measured) / 100LL));
    }
  }

  void update_latency(uint64_t latency_ns) {
    if (latency_tracker_) {
      LOG_TRACE("Latency %f ms for %s", static_cast<double>(latency_ns) / 1e6, to_string().c_str());
      latency_tracker_->update(latency_ns);
    }
  }

  TimestampedAverage get_current_average() const {
    if (latency_tracker_) {
      return latency_tracker_->get();
    }
    return TimestampedAverage();
  }

private:
  class LatencyTracker {
  public:
    LatencyTracker(uint64_t scale_ns, uint64_t threshold_to_account)
      : scale_ns_(scale_ns)
      , threshold_to_account_(threshold_to_account) { }

    void update(uint64_t latency_ns);

    TimestampedAverage get() const {
      ScopedSpinlock l(SpinlockPool<LatencyTracker>::get_spinlock(this));
      return current_;
    }

  private:
    uint64_t scale_ns_;
    uint64_t threshold_to_account_;
    TimestampedAverage current_;

  private:
    DISALLOW_COPY_AND_ASSIGN(LatencyTracker);
  };

private:
  HostState state() const {
    return state_.load(MEMORY_ORDER_ACQUIRE);
  }

  void set_state(HostState state) {
    state_.store(state, MEMORY_ORDER_RELEASE);
  }

  Address address_;
  uint32_t rack_id_;
  uint32_t dc_id_;
  Atomic<HostState> state_;
  String address_string_;
  String listen_address_;
  VersionNumber server_version_;
  String hostname_;
  String rack_;
  String dc_;
  String partitioner_;
  Vector<String> tokens_;

  ScopedPtr<LatencyTracker> latency_tracker_;

private:
  DISALLOW_COPY_AND_ASSIGN(Host);
};

/**
 * A listener that handles cluster topology and host status changes.
 */
class HostListener {
public:
  virtual ~HostListener() { }

  /**
   * A callback that's called when a host is marked as being UP.
   *
   * @param address The address of the host.
   * @param refreshed The fully populated host if refreshes on UP are enabled.
   */
  virtual void on_up(const Host::Ptr& host) = 0;

  /**
   * A callback that's called when a host is marked as being DOWN.
   *
   * @param address The address of the host.
   */
  virtual void on_down(const Host::Ptr& host) = 0;

  /**
   * A callback that's called when a new host is added to the cluster.
   *
   * @param host A fully populated host object.
   */
  virtual void on_add(const Host::Ptr& host) = 0;

  /**
   * A callback that's called when a host is removed from a cluster.
   *
   * @param address The address of the host.
   */
  virtual void on_remove(const Host::Ptr& host) = 0;
};

typedef Map<Address, Host::Ptr> HostMap;
<<<<<<< HEAD
struct GetAddress {
  typedef std::pair<Address, Host::Ptr> Pair;
  const Address& operator()(const Pair& pair) const {
    return pair.first;
  }
};
=======

>>>>>>> d0cfff93
struct GetHost {
  typedef std::pair<Address, Host::Ptr> Pair;
  Host::Ptr operator()(const Pair& pair) const {
    return pair.second;
  }
};

typedef std::pair<Address, Host::Ptr> HostPair;
typedef Vector<Host::Ptr> HostVec;
typedef CopyOnWritePtr<HostVec> CopyOnWriteHostVec;

void add_host(CopyOnWriteHostVec& hosts, const Host::Ptr& host);
void remove_host(CopyOnWriteHostVec& hosts, const Host::Ptr& host);

} // namespace cass

#endif<|MERGE_RESOLUTION|>--- conflicted
+++ resolved
@@ -282,16 +282,14 @@
 };
 
 typedef Map<Address, Host::Ptr> HostMap;
-<<<<<<< HEAD
+
 struct GetAddress {
   typedef std::pair<Address, Host::Ptr> Pair;
   const Address& operator()(const Pair& pair) const {
     return pair.first;
   }
 };
-=======
-
->>>>>>> d0cfff93
+
 struct GetHost {
   typedef std::pair<Address, Host::Ptr> Pair;
   Host::Ptr operator()(const Pair& pair) const {
