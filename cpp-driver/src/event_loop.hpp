--- conflicted
+++ resolved
@@ -181,13 +181,8 @@
     : current_(0)
     , threads_(num_threads) { }
 
-<<<<<<< HEAD
   int init(const String& thread_name = "");
-  void run();
-=======
-  int init();
   int run();
->>>>>>> d0cfff93
   void close_handles();
   void join();
 
