--- conflicted
+++ resolved
@@ -989,24 +989,16 @@
   EXPECT_EQ(3u, mock_cluster.connection_attempts(1)); // Includes initial connection attempt
 }
 
-<<<<<<< HEAD
 TEST_F(ClusterUnitTest, LocalDcFromResolver) {
   mockssandra::SimpleCluster cluster(simple(), 1);
   ASSERT_EQ(cluster.start_all(), 0);
 
   AddressVec contact_points;
   contact_points.push_back(Address("127.0.0.1", 9042));
-=======
-TEST_F(ClusterUnitTest, NoContactPoints) {
-  // No cluster needed
-
-  AddressVec contact_points; // Empty
->>>>>>> 1796159b
-
-  Future::Ptr connect_future(new Future());
-  ClusterConnector::Ptr connector(
-      new ClusterConnector(contact_points, PROTOCOL_VERSION,
-<<<<<<< HEAD
+
+  Future::Ptr connect_future(new Future());
+  ClusterConnector::Ptr connector(
+      new ClusterConnector(contact_points, PROTOCOL_VERSION,
                            bind_callback(on_connection_reconnect, connect_future.get())));
 
   ClusterSettings settings;
@@ -1017,7 +1009,16 @@
   ASSERT_TRUE(connect_future->wait_for(WAIT_FOR_TIME));
   EXPECT_FALSE(connect_future->error());
   ASSERT_EQ("this_local_dc", connect_future->cluster()->local_dc());
-=======
+}
+
+TEST_F(ClusterUnitTest, NoContactPoints) {
+  // No cluster needed
+
+  AddressVec contact_points; // Empty
+
+  Future::Ptr connect_future(new Future());
+  ClusterConnector::Ptr connector(
+      new ClusterConnector(contact_points, PROTOCOL_VERSION,
                            bind_callback(on_connection_connected, connect_future.get())));
   connector->connect(event_loop());
 
@@ -1025,5 +1026,4 @@
       << "Timed out waiting for cluster to connect";
   ASSERT_TRUE(connect_future->error());
   EXPECT_EQ(connect_future->error()->code, CASS_ERROR_LIB_NO_HOSTS_AVAILABLE);
->>>>>>> 1796159b
-}+}
