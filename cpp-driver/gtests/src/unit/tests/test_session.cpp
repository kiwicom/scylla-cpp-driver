/*
  Copyright (c) DataStax, Inc.

  Licensed under the Apache License, Version 2.0 (the "License");
  you may not use this file except in compliance with the License.
  You may obtain a copy of the License at

  http://www.apache.org/licenses/LICENSE-2.0

  Unless required by applicable law or agreed to in writing, software
  distributed under the License is distributed on an "AS IS" BASIS,
  WITHOUT WARRANTIES OR CONDITIONS OF ANY KIND, either express or implied.
  See the License for the specific language governing permissions and
  limitations under the License.
*/

#include "event_loop_test.hpp"
#include "query_request.hpp"
#include "session.hpp"

#define KEYSPACE "datastax"
#define NUM_THREADS 2         // Number of threads to execute queries using a session
#define OUTAGE_PLAN_DELAY 250 // Reduced delay to incorporate larger outage plan

using namespace datastax::internal;
using namespace datastax::internal::core;

class SessionUnitTest : public EventLoopTest {
public:
  SessionUnitTest()
      : EventLoopTest("SessionUnitTest") {}

  void populate_outage_plan(OutagePlan* outage_plan) {
    // Multiple rolling restarts
    for (int i = 1; i <= 9; ++i) {
      int node = i % 3;
      outage_plan->stop_node(node, OUTAGE_PLAN_DELAY);
      outage_plan->start_node(node, OUTAGE_PLAN_DELAY);
    }

    // Add/Remove entries from the "system" tables
    outage_plan->remove_node(2, OUTAGE_PLAN_DELAY);
    outage_plan->stop_node(1, OUTAGE_PLAN_DELAY);
    outage_plan->add_node(2, OUTAGE_PLAN_DELAY);
    outage_plan->start_node(1, OUTAGE_PLAN_DELAY);
    outage_plan->stop_node(3, OUTAGE_PLAN_DELAY);
    outage_plan->stop_node(1, OUTAGE_PLAN_DELAY);
  }

  void query_on_threads(Session* session) {
    uv_thread_t threads[NUM_THREADS];
    for (int i = 0; i < NUM_THREADS; ++i) {
      ASSERT_EQ(0, uv_thread_create(&threads[i], query, session));
    }
    for (int i = 0; i < NUM_THREADS; ++i) {
      uv_thread_join(&threads[i]);
    }
  }

  static void connect(const Config& config, Session* session,
                      uint64_t wait_for_time_us = WAIT_FOR_TIME) {
    Future::Ptr connect_future(session->connect(config));
    ASSERT_TRUE(connect_future->wait_for(wait_for_time_us))
        << "Timed out waiting for session to connect";
    ASSERT_FALSE(connect_future->error()) << cass_error_desc(connect_future->error()->code) << ": "
                                          << connect_future->error()->message;
  }

  static void connect(Session* session, SslContext* ssl_context = NULL,
                      uint64_t wait_for_time_us = WAIT_FOR_TIME, size_t num_nodes = 3) {
    Config config;
    config.set_constant_reconnect(100); // Faster reconnect time to handle cluster starts and stops
    for (size_t i = 1; i <= num_nodes; ++i) {
      OStringStream ss;
      ss << "127.0.0." << i;
      config.contact_points().push_back(Address(ss.str(), 9042));
    }
    if (ssl_context) {
      config.set_ssl_context(ssl_context);
    }
    connect(config, session, wait_for_time_us);
  }

  static void close(Session* session, uint64_t wait_for_time_us = WAIT_FOR_TIME) {
    Future::Ptr close_future(session->close());
    ASSERT_TRUE(close_future->wait_for(wait_for_time_us))
        << "Timed out waiting for session to close";
    ASSERT_FALSE(close_future->error())
        << cass_error_desc(close_future->error()->code) << ": " << close_future->error()->message;
  }

  static void query(Session* session) {
    QueryRequest::Ptr request(new QueryRequest("blah", 0));
    request->set_is_idempotent(true);

    Future::Ptr future = session->execute(request, NULL);
    ASSERT_TRUE(future->wait_for(WAIT_FOR_TIME)) << "Timed out executing query";
    ASSERT_FALSE(future->error()) << cass_error_desc(future->error()->code) << ": "
                                  << future->error()->message;
  }

  // uv_thread_create
  static void query(void* arg) {
    Session* session = static_cast<Session*>(arg);
    query(session);
  }

  class HostEventFuture : public Future {
  public:
    typedef SharedRefPtr<HostEventFuture> Ptr;

    enum Type { INVALID, START_NODE, STOP_NODE, ADD_NODE, REMOVE_NODE };

    typedef std::pair<Type, Address> Event;

    HostEventFuture()
        : Future(Future::FUTURE_TYPE_GENERIC) {}

    Type type() { return event_.first; }

    void set_event(Type type, const Address& host) {
      ScopedMutex lock(&mutex_);
      if (!is_set()) {
        event_ = Event(type, host);
        internal_set(lock);
      }
    }

    Event wait_for_event(uint64_t timeout_us) {
      ScopedMutex lock(&mutex_);
      return internal_wait_for(lock, timeout_us) ? event_ : Event(INVALID, Address());
    }

  private:
    Event event_;
  };

  class TestHostListener : public DefaultHostListener {
  public:
    typedef SharedRefPtr<TestHostListener> Ptr;

    TestHostListener() {
      events_.push_back(HostEventFuture::Ptr(new HostEventFuture()));
      uv_mutex_init(&mutex_);
    }

    ~TestHostListener() { uv_mutex_destroy(&mutex_); }

    virtual void on_host_up(const Host::Ptr& host) { push_back(HostEventFuture::START_NODE, host); }

    virtual void on_host_down(const Host::Ptr& host) {
      push_back(HostEventFuture::STOP_NODE, host);
    }

    virtual void on_host_added(const Host::Ptr& host) {
      push_back(HostEventFuture::ADD_NODE, host);
    }

    virtual void on_host_removed(const Host::Ptr& host) {
      push_back(HostEventFuture::REMOVE_NODE, host);
    }

    HostEventFuture::Event wait_for_event(uint64_t timeout_us) {
      HostEventFuture::Event event(front()->wait_for_event(timeout_us));
      if (event.first != HostEventFuture::INVALID) pop_front();
      return event;
    }

    size_t event_count() {
      ScopedMutex lock(&mutex_);
      size_t count = events_.size();
      return events_.front()->ready() ? count : count - 1;
    }

  private:
    typedef Deque<HostEventFuture::Ptr> EventQueue;

    HostEventFuture::Ptr front() {
      ScopedMutex lock(&mutex_);
      return events_.front();
    }

    void pop_front() {
      ScopedMutex lock(&mutex_);
      events_.pop_front();
    }

    void push_back(HostEventFuture::Type type, const Host::Ptr& host) {
      ScopedMutex lock(&mutex_);
      events_.back()->set_event(type, host->address());
      events_.push_back(HostEventFuture::Ptr(new HostEventFuture()));
    }

  private:
    uv_mutex_t mutex_;
    EventQueue events_;
  };

  class LocalDcClusterMetadataResolver : public ClusterMetadataResolver {
  public:
    LocalDcClusterMetadataResolver(const String& local_dc)
        : desired_local_dc_(local_dc) {}

  private:
    virtual void internal_resolve(uv_loop_t* loop, const AddressVec& contact_points) {
      resolved_contact_points_ = contact_points;
      local_dc_ = desired_local_dc_;
      callback_(this);
    }

    virtual void internal_cancel() {}

  private:
    String desired_local_dc_;
  };

  class LocalDcClusterMetadataResolverFactory : public ClusterMetadataResolverFactory {
  public:
    LocalDcClusterMetadataResolverFactory(const String& local_dc)
        : local_dc_(local_dc) {}

    virtual ClusterMetadataResolver::Ptr new_instance(const ClusterSettings& settings) const {
      return ClusterMetadataResolver::Ptr(new LocalDcClusterMetadataResolver(local_dc_));
    }

  private:
    String local_dc_;
  };
};

TEST_F(SessionUnitTest, ExecuteQueryNotConnected) {
  QueryRequest::Ptr request(new QueryRequest("blah", 0));

  Session session;
  Future::Ptr future = session.execute(request, NULL);
  ASSERT_EQ(CASS_ERROR_LIB_NO_HOSTS_AVAILABLE, future->error()->code);
}

TEST_F(SessionUnitTest, InvalidKeyspace) {
  mockssandra::SimpleRequestHandlerBuilder builder;
  builder.on(mockssandra::OPCODE_QUERY)
      .system_local()
      .system_peers()
      .use_keyspace("blah")
      .empty_rows_result(1);
  mockssandra::SimpleCluster cluster(builder.build());
  ASSERT_EQ(cluster.start_all(), 0);

  Config config;
  config.contact_points().push_back(Address("127.0.0.1", 9042));
  Session session;

  Future::Ptr connect_future(session.connect(config, "invalid"));
  ASSERT_TRUE(connect_future->wait_for(WAIT_FOR_TIME));
  ASSERT_EQ(CASS_ERROR_LIB_UNABLE_TO_SET_KEYSPACE, connect_future->error()->code);

  ASSERT_TRUE(session.close()->wait_for(WAIT_FOR_TIME));
}

TEST_F(SessionUnitTest, InvalidDataCenter) {
  mockssandra::SimpleCluster cluster(simple());
  ASSERT_EQ(cluster.start_all(), 0);

  Config config;
  config.contact_points().push_back(Address("127.0.0.1", 9042));
  config.set_load_balancing_policy(new DCAwarePolicy("invalid_data_center", 0, false));
  Session session;

  Future::Ptr connect_future(session.connect(config));
  ASSERT_TRUE(connect_future->wait_for(WAIT_FOR_TIME));
  ASSERT_EQ(CASS_ERROR_LIB_NO_HOSTS_AVAILABLE, connect_future->error()->code);

  ASSERT_TRUE(session.close()->wait_for(WAIT_FOR_TIME));
}

TEST_F(SessionUnitTest, InvalidLocalAddress) {
  mockssandra::SimpleCluster cluster(simple());
  ASSERT_EQ(cluster.start_all(), 0);

  Config config;
  config.set_local_address(Address("1.1.1.1", PORT)); // Invalid
  config.contact_points().push_back(Address("127.0.0.1", 9042));
  config.set_load_balancing_policy(new DCAwarePolicy("invalid_data_center", 0, false));
  Session session;

  Future::Ptr connect_future(session.connect(config, "invalid"));
  ASSERT_TRUE(connect_future->wait_for(WAIT_FOR_TIME));
  ASSERT_EQ(CASS_ERROR_LIB_NO_HOSTS_AVAILABLE, connect_future->error()->code);

  ASSERT_TRUE(session.close()->wait_for(WAIT_FOR_TIME));
}

TEST_F(SessionUnitTest, ExecuteQueryReusingSession) {
  mockssandra::SimpleCluster cluster(simple());
  ASSERT_EQ(cluster.start_all(), 0);

  Session session;
  for (int i = 0; i < 2; ++i) {
    connect(&session);
    query(&session);
    close(&session);
  }
}

TEST_F(SessionUnitTest, ExecuteQueryReusingSessionUsingSsl) {
  mockssandra::SimpleCluster cluster(simple());
  SslContext::Ptr ssl_context = use_ssl(&cluster).socket_settings.ssl_context;
  ASSERT_EQ(cluster.start_all(), 0);

  Session session;
  for (int i = 0; i < 2; ++i) {
    connect(&session, ssl_context.get());
    query(&session);
    close(&session);
  }
}

TEST_F(SessionUnitTest, ExecuteQueryReusingSessionChaotic) {
  mockssandra::SimpleCluster cluster(simple(), 4);
  ASSERT_EQ(cluster.start_all(), 0);

  OutagePlan outage_plan(loop(), &cluster);
  populate_outage_plan(&outage_plan);

  Session session;
  Future::Ptr outage_future = execute_outage_plan(&outage_plan);
  while (!outage_future->wait_for(1000)) { // 1 millisecond wait
    connect(&session, NULL, WAIT_FOR_TIME * 3, 4);
    query(&session);
    close(&session, WAIT_FOR_TIME * 3);
  }
}

TEST_F(SessionUnitTest, ExecuteQueryReusingSessionUsingSslChaotic) {
  mockssandra::SimpleCluster cluster(simple(), 4);
  SslContext::Ptr ssl_context = use_ssl(&cluster).socket_settings.ssl_context;
  ASSERT_EQ(cluster.start_all(), 0);

  OutagePlan outage_plan(loop(), &cluster);
  populate_outage_plan(&outage_plan);

  Session session;
  Future::Ptr outage_future = execute_outage_plan(&outage_plan);
  while (!outage_future->wait_for(1000)) { // 1 millisecond wait
    connect(&session, ssl_context.get(), WAIT_FOR_TIME * 3, 4);
    query(&session);
    close(&session, WAIT_FOR_TIME * 3);
  }
}

TEST_F(SessionUnitTest, ExecuteQueryWithCompleteOutage) {
  mockssandra::SimpleCluster cluster(simple(), 3);
  ASSERT_EQ(cluster.start_all(), 0);

  Session session;
  connect(&session);

  // Full outage
  cluster.stop_all();
  QueryRequest::Ptr request(new QueryRequest("blah", 0));
  Future::Ptr future = session.execute(request, NULL);
  ASSERT_TRUE(future->wait_for(WAIT_FOR_TIME));
  ASSERT_TRUE(future->error());
  EXPECT_TRUE(CASS_ERROR_LIB_NO_HOSTS_AVAILABLE == future->error()->code ||
              CASS_ERROR_LIB_REQUEST_TIMED_OUT == future->error()->code);

  // Restart a node and execute query to ensure session recovers
  ASSERT_EQ(cluster.start(2), 0);
  test::Utils::msleep(200); // Give time for the reconnect to start
  query(&session);

  close(&session);
}

TEST_F(SessionUnitTest, ExecuteQueryWithCompleteOutageSpinDown) {
  mockssandra::SimpleCluster cluster(simple(), 3);
  ASSERT_EQ(cluster.start_all(), 0);

  Session session;
  connect(&session);

  // Spin down nodes while querying
  query(&session);
  cluster.stop(3);
  query(&session);
  cluster.stop(1);
  query(&session);
  cluster.stop(2);

  // Full outage
  QueryRequest::Ptr request(new QueryRequest("blah", 0));
  Future::Ptr future = session.execute(request, NULL);
  ASSERT_TRUE(future->wait_for(WAIT_FOR_TIME));
  EXPECT_TRUE(CASS_ERROR_LIB_NO_HOSTS_AVAILABLE == future->error()->code ||
              CASS_ERROR_LIB_REQUEST_TIMED_OUT == future->error()->code);

  // Restart a node and execute query to ensure session recovers
  ASSERT_EQ(cluster.start(2), 0);
  test::Utils::msleep(200); // Give time for the reconnect to start
  query(&session);

  close(&session);
}

TEST_F(SessionUnitTest, ExecuteQueryWithThreads) {
  mockssandra::SimpleCluster cluster(simple());
  ASSERT_EQ(cluster.start_all(), 0);

  Session session;
  connect(&session);
  query_on_threads(&session);
  close(&session);
}

TEST_F(SessionUnitTest, ExecuteQueryWithThreadsUsingSsl) {
  mockssandra::SimpleCluster cluster(simple());
  SslContext::Ptr ssl_context = use_ssl(&cluster).socket_settings.ssl_context;
  ASSERT_EQ(cluster.start_all(), 0);

  Session session;
  connect(&session, ssl_context.get());
  query_on_threads(&session);
  close(&session);
}

TEST_F(SessionUnitTest, ExecuteQueryWithThreadsChaotic) {
  mockssandra::SimpleCluster cluster(simple(), 4);
  ASSERT_EQ(cluster.start_all(), 0);

  Session session;
  connect(&session);

  OutagePlan outage_plan(loop(), &cluster);
  populate_outage_plan(&outage_plan);

  Future::Ptr outage_future = execute_outage_plan(&outage_plan);
  while (!outage_future->wait_for(1000)) { // 1 millisecond wait
    query_on_threads(&session);
  }

  close(&session);
}

TEST_F(SessionUnitTest, ExecuteQueryWithThreadsUsingSslChaotic) {
  mockssandra::SimpleCluster cluster(simple(), 4);
  SslContext::Ptr ssl_context = use_ssl(&cluster).socket_settings.ssl_context;
  ASSERT_EQ(cluster.start_all(), 0);

  Session session;
  connect(&session, ssl_context.get());

  OutagePlan outage_plan(loop(), &cluster);
  populate_outage_plan(&outage_plan);

  Future::Ptr outage_future = execute_outage_plan(&outage_plan);
  while (!outage_future->wait_for(1000)) { // 1 millisecond wait
    query_on_threads(&session);
  }

  close(&session);
}

TEST_F(SessionUnitTest, HostListener) {
  mockssandra::SimpleCluster cluster(simple(), 2);
  ASSERT_EQ(cluster.start_all(), 0);

  TestHostListener::Ptr listener(new TestHostListener());

  Config config;
  config.set_constant_reconnect(100); // Reconnect immediately
  config.contact_points().push_back(Address("127.0.0.2", 9042));
  config.set_host_listener(listener);

  Session session;
  connect(config, &session);

  { // Initial nodes available from peers table
    EXPECT_EQ(HostEventFuture::Event(HostEventFuture::ADD_NODE, Address("127.0.0.1", 9042)),
              listener->wait_for_event(WAIT_FOR_TIME));
    EXPECT_EQ(HostEventFuture::Event(HostEventFuture::START_NODE, Address("127.0.0.1", 9042)),
              listener->wait_for_event(WAIT_FOR_TIME));
    EXPECT_EQ(HostEventFuture::Event(HostEventFuture::ADD_NODE, Address("127.0.0.2", 9042)),
              listener->wait_for_event(WAIT_FOR_TIME));
    EXPECT_EQ(HostEventFuture::Event(HostEventFuture::START_NODE, Address("127.0.0.2", 9042)),
              listener->wait_for_event(WAIT_FOR_TIME));
  }

  {
    cluster.remove(1);
    EXPECT_EQ(HostEventFuture::Event(HostEventFuture::STOP_NODE, Address("127.0.0.1", 9042)),
              listener->wait_for_event(WAIT_FOR_TIME));
    EXPECT_EQ(HostEventFuture::Event(HostEventFuture::REMOVE_NODE, Address("127.0.0.1", 9042)),
              listener->wait_for_event(WAIT_FOR_TIME));
  }

  {
    cluster.add(1);
    EXPECT_EQ(HostEventFuture::Event(HostEventFuture::ADD_NODE, Address("127.0.0.1", 9042)),
              listener->wait_for_event(WAIT_FOR_TIME));
    EXPECT_EQ(HostEventFuture::Event(HostEventFuture::START_NODE, Address("127.0.0.1", 9042)),
              listener->wait_for_event(WAIT_FOR_TIME));
  }

  {
    cluster.stop(2);
    EXPECT_EQ(HostEventFuture::Event(HostEventFuture::STOP_NODE, Address("127.0.0.2", 9042)),
              listener->wait_for_event(WAIT_FOR_TIME));
  }

  {
    cluster.start(2);
    EXPECT_EQ(HostEventFuture::Event(HostEventFuture::START_NODE, Address("127.0.0.2", 9042)),
              listener->wait_for_event(WAIT_FOR_TIME));
  }

  close(&session);

  ASSERT_EQ(0u, listener->event_count());
}

TEST_F(SessionUnitTest, HostListenerDCAwareLocal) {
  mockssandra::SimpleCluster cluster(simple(), 2, 1);
  ASSERT_EQ(cluster.start_all(), 0);

  TestHostListener::Ptr listener(new TestHostListener());

  Config config;
  config.set_constant_reconnect(100); // Reconnect immediately
  config.contact_points().push_back(Address("127.0.0.1", 9042));
  config.set_host_listener(listener);

  Session session;
  connect(config, &session);

  { // Initial nodes available from peers table
    EXPECT_EQ(HostEventFuture::Event(HostEventFuture::ADD_NODE, Address("127.0.0.1", 9042)),
              listener->wait_for_event(WAIT_FOR_TIME));
    EXPECT_EQ(HostEventFuture::Event(HostEventFuture::START_NODE, Address("127.0.0.1", 9042)),
              listener->wait_for_event(WAIT_FOR_TIME));
    EXPECT_EQ(HostEventFuture::Event(HostEventFuture::ADD_NODE, Address("127.0.0.2", 9042)),
              listener->wait_for_event(WAIT_FOR_TIME));
    EXPECT_EQ(HostEventFuture::Event(HostEventFuture::START_NODE, Address("127.0.0.2", 9042)),
              listener->wait_for_event(WAIT_FOR_TIME));
  }

  { // Node 3 is DC2 should be ignored
    cluster.stop(3);
    EXPECT_EQ(HostEventFuture::Event(HostEventFuture::INVALID, Address()),
              listener->wait_for_event(WAIT_FOR_TIME));
  }

  close(&session);

  ASSERT_EQ(0u, listener->event_count());
}

// TODO: Remove HostListenerDCAwareRemote after remote DC settings are removed from API
TEST_F(SessionUnitTest, HostListenerDCAwareRemote) {
  mockssandra::SimpleCluster cluster(simple(), 2, 1);
  ASSERT_EQ(cluster.start_all(), 0);

  TestHostListener::Ptr listener(new TestHostListener());

  Config config;
  config.set_constant_reconnect(100); // Reconnect immediately
  config.contact_points().push_back(Address("127.0.0.1", 9042));
  config.set_load_balancing_policy(new DCAwarePolicy("dc1", 1, false));
  config.set_host_listener(listener);

  Session session;
  connect(config, &session);

  { // Initial nodes available from peers table
    EXPECT_EQ(HostEventFuture::Event(HostEventFuture::ADD_NODE, Address("127.0.0.1", 9042)),
              listener->wait_for_event(WAIT_FOR_TIME));
    EXPECT_EQ(HostEventFuture::Event(HostEventFuture::START_NODE, Address("127.0.0.1", 9042)),
              listener->wait_for_event(WAIT_FOR_TIME));
    EXPECT_EQ(HostEventFuture::Event(HostEventFuture::ADD_NODE, Address("127.0.0.2", 9042)),
              listener->wait_for_event(WAIT_FOR_TIME));
    EXPECT_EQ(HostEventFuture::Event(HostEventFuture::START_NODE, Address("127.0.0.2", 9042)),
              listener->wait_for_event(WAIT_FOR_TIME));
    EXPECT_EQ(HostEventFuture::Event(HostEventFuture::ADD_NODE, Address("127.0.0.3", 9042)),
              listener->wait_for_event(WAIT_FOR_TIME));
    EXPECT_EQ(HostEventFuture::Event(HostEventFuture::START_NODE, Address("127.0.0.3", 9042)),
              listener->wait_for_event(WAIT_FOR_TIME));
  }

  {
    cluster.stop(3);
    EXPECT_EQ(HostEventFuture::Event(HostEventFuture::STOP_NODE, Address("127.0.0.3", 9042)),
              listener->wait_for_event(WAIT_FOR_TIME));
  }

  close(&session);

  ASSERT_EQ(0u, listener->event_count());
}

TEST_F(SessionUnitTest, HostListenerNodeDown) {
  mockssandra::SimpleCluster cluster(simple(), 3);
  ASSERT_EQ(cluster.start(1), 0);
  ASSERT_EQ(cluster.start(3), 0);

  TestHostListener::Ptr listener(new TestHostListener());

  Config config;
  config.set_constant_reconnect(100); // Reconnect immediately
  config.contact_points().push_back(Address("127.0.0.1", 9042));
  config.set_host_listener(listener);

  Session session;
  connect(config, &session);

  { // Initial nodes available from peers table
    EXPECT_EQ(HostEventFuture::Event(HostEventFuture::ADD_NODE, Address("127.0.0.1", 9042)),
              listener->wait_for_event(WAIT_FOR_TIME));
    EXPECT_EQ(HostEventFuture::Event(HostEventFuture::START_NODE, Address("127.0.0.1", 9042)),
              listener->wait_for_event(WAIT_FOR_TIME));
    EXPECT_EQ(HostEventFuture::Event(HostEventFuture::ADD_NODE, Address("127.0.0.2", 9042)),
              listener->wait_for_event(WAIT_FOR_TIME));
    EXPECT_EQ(HostEventFuture::Event(HostEventFuture::START_NODE, Address("127.0.0.2", 9042)),
              listener->wait_for_event(WAIT_FOR_TIME));
    EXPECT_EQ(HostEventFuture::Event(HostEventFuture::ADD_NODE, Address("127.0.0.3", 9042)),
              listener->wait_for_event(WAIT_FOR_TIME));
    EXPECT_EQ(HostEventFuture::Event(HostEventFuture::START_NODE, Address("127.0.0.3", 9042)),
              listener->wait_for_event(WAIT_FOR_TIME));
  }

  { // Node 2 connection should not be established (node down event)
    EXPECT_EQ(HostEventFuture::Event(HostEventFuture::STOP_NODE, Address("127.0.0.2", 9042)),
              listener->wait_for_event(WAIT_FOR_TIME));
  }

  {
    cluster.start(2);
    EXPECT_EQ(HostEventFuture::Event(HostEventFuture::START_NODE, Address("127.0.0.2", 9042)),
              listener->wait_for_event(WAIT_FOR_TIME));
  }

  close(&session);

  ASSERT_EQ(0u, listener->event_count());
}

<<<<<<< HEAD
TEST_F(SessionUnitTest, LocalDcUpdatedOnPolicy) {
  mockssandra::SimpleCluster cluster(simple(), 3, 1);
  ASSERT_EQ(cluster.start_all(), 0);

  TestHostListener::Ptr listener(new TestHostListener());

  Config config;
  config.contact_points().push_back(Address("127.0.0.4", 9042));
  config.set_cluster_metadata_resolver_factory(
      ClusterMetadataResolverFactory::Ptr(new LocalDcClusterMetadataResolverFactory("dc2")));
  config.set_host_listener(listener);

  Session session;
  connect(config, &session);

  { // Initial nodes available from peers table (should skip DC1)
    EXPECT_EQ(HostEventFuture::Event(HostEventFuture::ADD_NODE, Address("127.0.0.4", 9042)),
              listener->wait_for_event(WAIT_FOR_TIME));
    EXPECT_EQ(HostEventFuture::Event(HostEventFuture::START_NODE, Address("127.0.0.4", 9042)),
              listener->wait_for_event(WAIT_FOR_TIME));
  }

  for (int i = 0; i < 20; ++i) { // Validate the request processors are using DC2 only
    QueryRequest::Ptr request(new QueryRequest("blah", 0));

    ResponseFuture::Ptr future = session.execute(request, NULL);
    EXPECT_TRUE(future->wait_for(WAIT_FOR_TIME));
    EXPECT_FALSE(future->error());
    EXPECT_EQ("127.0.0.4", future->address().to_string());
  }

  close(&session);

  ASSERT_EQ(0u, listener->event_count());
}

TEST_F(SessionUnitTest, LocalDcNotOverriddenOnPolicy) {
  mockssandra::SimpleCluster cluster(simple(), 1, 3);
  ASSERT_EQ(cluster.start_all(), 0);

  TestHostListener::Ptr listener(new TestHostListener());

  Config config;
  config.contact_points().push_back(Address("127.0.0.1", 9042));
  config.set_load_balancing_policy(new DCAwarePolicy("dc1"));
  config.set_cluster_metadata_resolver_factory(
    ClusterMetadataResolverFactory::Ptr(new LocalDcClusterMetadataResolverFactory("dc2")));
  config.set_host_listener(listener);

  Session session;
  connect(config, &session);

  { // Initial nodes available from peers table (should be DC1)
    EXPECT_EQ(HostEventFuture::Event(HostEventFuture::ADD_NODE, Address("127.0.0.1", 9042)),
              listener->wait_for_event(WAIT_FOR_TIME));
    EXPECT_EQ(HostEventFuture::Event(HostEventFuture::START_NODE, Address("127.0.0.1", 9042)),
              listener->wait_for_event(WAIT_FOR_TIME));
  }

  for (int i = 0; i < 20; ++i) { // Validate the request processors are using DC1 only
    QueryRequest::Ptr request(new QueryRequest("blah", 0));

    ResponseFuture::Ptr future = session.execute(request, NULL);
    EXPECT_TRUE(future->wait_for(WAIT_FOR_TIME));
    EXPECT_FALSE(future->error());
    EXPECT_EQ("127.0.0.1", future->address().to_string());
  }

  close(&session);

  ASSERT_EQ(0u, listener->event_count());
}

TEST_F(SessionUnitTest, LocalDcOverriddenOnPolicyUsingExecutionProfiles) {
  mockssandra::SimpleCluster cluster(simple(), 3, 1);
  ASSERT_EQ(cluster.start_all(), 0);

  TestHostListener::Ptr listener(new TestHostListener());

  Config config;
  config.contact_points().push_back(Address("127.0.0.4", 9042));
  config.set_use_randomized_contact_points(
    false); // Ensure round robin order over DC for query execution
  config.set_cluster_metadata_resolver_factory(
    ClusterMetadataResolverFactory::Ptr(new LocalDcClusterMetadataResolverFactory("dc2")));
  config.set_host_listener(listener);

  ExecutionProfile profile;
  profile.set_load_balancing_policy(new DCAwarePolicy());
  config.set_execution_profile("use_propagated_local_dc", &profile);

  Session session;
  connect(config, &session);

  { // Initial nodes available from peers table (should be DC2)
    EXPECT_EQ(HostEventFuture::Event(HostEventFuture::ADD_NODE, Address("127.0.0.4", 9042)),
              listener->wait_for_event(WAIT_FOR_TIME));
    EXPECT_EQ(HostEventFuture::Event(HostEventFuture::START_NODE, Address("127.0.0.4", 9042)),
              listener->wait_for_event(WAIT_FOR_TIME));
  }

  for (int i = 0; i < 20; ++i) { // Validate the default profile is using DC2 only
    QueryRequest::Ptr request(new QueryRequest("blah", 0));

    ResponseFuture::Ptr future = session.execute(request, NULL);
    EXPECT_TRUE(future->wait_for(WAIT_FOR_TIME));
    EXPECT_FALSE(future->error());
    EXPECT_EQ("127.0.0.4", future->address().to_string());
  }

  for (int i = 0; i < 20; ++i) { // Validate the default profile is using DC2 only
    QueryRequest::Ptr request(new QueryRequest("blah", 0));
    request->set_execution_profile_name("use_propagated_local_dc");

    ResponseFuture::Ptr future = session.execute(request, NULL);
    EXPECT_TRUE(future->wait_for(WAIT_FOR_TIME));
    EXPECT_FALSE(future->error());
    EXPECT_EQ("127.0.0.4", future->address().to_string());
  }

  close(&session);

  ASSERT_EQ(0u, listener->event_count());
}

TEST_F(SessionUnitTest, LocalDcNotOverriddenOnPolicyUsingExecutionProfiles) {
  mockssandra::SimpleCluster cluster(simple(), 3, 1);
  ASSERT_EQ(cluster.start_all(), 0);

  TestHostListener::Ptr listener(new TestHostListener());

  Config config;
  config.contact_points().push_back(Address("127.0.0.4", 9042));
  config.set_use_randomized_contact_points(
    false); // Ensure round robin order over DC for query execution
  config.set_cluster_metadata_resolver_factory(
    ClusterMetadataResolverFactory::Ptr(new LocalDcClusterMetadataResolverFactory("dc2")));
  config.set_host_listener(listener);

  ExecutionProfile profile;
  profile.set_load_balancing_policy(new DCAwarePolicy("dc1"));
  config.set_execution_profile("use_dc1", &profile);

  Session session;
  connect(config, &session);

  { // Initial nodes available from peers table (should be DC1 and DC2)
    EXPECT_EQ(HostEventFuture::Event(HostEventFuture::ADD_NODE, Address("127.0.0.1", 9042)),
              listener->wait_for_event(WAIT_FOR_TIME));
    EXPECT_EQ(HostEventFuture::Event(HostEventFuture::START_NODE, Address("127.0.0.1", 9042)),
              listener->wait_for_event(WAIT_FOR_TIME));
    EXPECT_EQ(HostEventFuture::Event(HostEventFuture::ADD_NODE, Address("127.0.0.2", 9042)),
              listener->wait_for_event(WAIT_FOR_TIME));
    EXPECT_EQ(HostEventFuture::Event(HostEventFuture::START_NODE, Address("127.0.0.2", 9042)),
              listener->wait_for_event(WAIT_FOR_TIME));
    EXPECT_EQ(HostEventFuture::Event(HostEventFuture::ADD_NODE, Address("127.0.0.3", 9042)),
              listener->wait_for_event(WAIT_FOR_TIME));
    EXPECT_EQ(HostEventFuture::Event(HostEventFuture::START_NODE, Address("127.0.0.3", 9042)),
              listener->wait_for_event(WAIT_FOR_TIME));
    EXPECT_EQ(HostEventFuture::Event(HostEventFuture::ADD_NODE, Address("127.0.0.4", 9042)),
              listener->wait_for_event(WAIT_FOR_TIME));
    EXPECT_EQ(HostEventFuture::Event(HostEventFuture::START_NODE, Address("127.0.0.4", 9042)),
              listener->wait_for_event(WAIT_FOR_TIME));
  }

  for (int i = 0; i < 20; ++i) { // Validate the default profile is using DC2 only
    QueryRequest::Ptr request(new QueryRequest("blah", 0));

    ResponseFuture::Ptr future = session.execute(request, NULL);
    EXPECT_TRUE(future->wait_for(WAIT_FOR_TIME));
    EXPECT_FALSE(future->error());
    EXPECT_EQ("127.0.0.4", future->address().to_string());
  }

  for (int i = 0; i < 20; ++i) { // Validate the default profile is using DC1 only
    QueryRequest::Ptr request(new QueryRequest("blah", 0));
    request->set_execution_profile_name("use_dc1");

    ResponseFuture::Ptr future = session.execute(request, NULL);
    EXPECT_TRUE(future->wait_for(WAIT_FOR_TIME));
    EXPECT_FALSE(future->error());
    EXPECT_NE("127.0.0.4", future->address().to_string());
  }

  close(&session);

  ASSERT_EQ(0u, listener->event_count());
=======
TEST_F(SessionUnitTest, NoContactPoints) {
  // No cluster needed

  Config config;
  config.contact_points().clear();

  Session session;
  Future::Ptr connect_future(session.connect(config));
  ASSERT_TRUE(connect_future->wait_for(WAIT_FOR_TIME))
      << "Timed out waiting for session to connect";
  ASSERT_TRUE(connect_future->error());
  EXPECT_EQ(connect_future->error()->code, CASS_ERROR_LIB_NO_HOSTS_AVAILABLE);
>>>>>>> 1796159b
}<|MERGE_RESOLUTION|>--- conflicted
+++ resolved
@@ -642,7 +642,6 @@
   ASSERT_EQ(0u, listener->event_count());
 }
 
-<<<<<<< HEAD
 TEST_F(SessionUnitTest, LocalDcUpdatedOnPolicy) {
   mockssandra::SimpleCluster cluster(simple(), 3, 1);
   ASSERT_EQ(cluster.start_all(), 0);
@@ -830,7 +829,8 @@
   close(&session);
 
   ASSERT_EQ(0u, listener->event_count());
-=======
+}
+
 TEST_F(SessionUnitTest, NoContactPoints) {
   // No cluster needed
 
@@ -843,5 +843,4 @@
       << "Timed out waiting for session to connect";
   ASSERT_TRUE(connect_future->error());
   EXPECT_EQ(connect_future->error()->code, CASS_ERROR_LIB_NO_HOSTS_AVAILABLE);
->>>>>>> 1796159b
-}+}
