/*
  Copyright (c) DataStax, Inc.
  Licensed under the Apache License, Version 2.0 (the "License");
  you may not use this file except in compliance with the License.
  You may obtain a copy of the License at
  http://www.apache.org/licenses/LICENSE-2.0
  Unless required by applicable law or agreed to in writing, software
  distributed under the License is distributed on an "AS IS" BASIS,
  WITHOUT WARRANTIES OR CONDITIONS OF ANY KIND, either express or implied.
  See the License for the specific language governing permissions and
  limitations under the License.
*/

#include <gtest/gtest.h>

#include "mockssandra_test.hpp"

#include "connection_pool_manager_initializer.hpp"
#include "constants.hpp"
#include "ssl.hpp"

#define NUM_NODES 3
#define PROTOCOL_VERSION CASS_HIGHEST_SUPPORTED_PROTOCOL_VERSION
#define WAIT_FOR_TIME 5 * 1000 * 1000 // 5 seconds

using namespace cass;

class PoolUnitTest : public mockssandra::SimpleClusterTest {
public:
  template <class State>
  class Status {
  public:
    size_t count(State state) {
      size_t count = 0;
      for (typename Vector<State>::const_iterator it = results_.begin(),
           end = results_.end(); it != end; ++it) {
        if (*it == state) count++;
      }
      return count;
    }

    Vector<State> results() {
      return results_;
    }

  protected:
    void set(State state) {
      results_.push_back(state);
    }

  private:
    Vector<State> results_;
  };

  struct RequestState {
    enum Enum {
      SUCCESS,
      ERROR_NO_CONNECTION,
      ERROR_FAILED_WRITE,
      ERROR,
      ERROR_RESPONSE,
      TIMEOUT
    };

    static const char* to_string(Enum state) {
      switch (state) {
        case SUCCESS: return "SUCCESS";
        case ERROR_NO_CONNECTION: return "ERROR_NO_CONNECTION";
        case ERROR_FAILED_WRITE: return "ERROR_FAILED_WRITE";
        case ERROR: return "ERROR";
        case ERROR_RESPONSE: return "ERROR_RESPONSE";
        case TIMEOUT: return "TIMEOUT";
      }
      return "";
    }
  };

  class RequestStatus
      : public RequestState
      , public Status<RequestState::Enum> {
  public:
    RequestStatus(uv_loop_t* loop, int num_nodes = NUM_NODES)
      : Status()
      , loop_(loop)
      , remaining_(num_nodes) { }

    virtual void set(RequestState::Enum state) {
      Status::set(state);
      if (--remaining_ == 0) uv_stop(loop_);
    }

    void success() { set(SUCCESS); }
    void error_failed_write() { set(ERROR_FAILED_WRITE); }
    void error_no_connection() { set(ERROR_NO_CONNECTION); }
    void error() { set(ERROR); }
    void error_response() { set(ERROR_RESPONSE); }
    void timeout() { set(TIMEOUT); }

  protected:
    uv_loop_t* loop_;
    size_t remaining_;
  };

  class RequestStatusWithManager
      : public RequestStatus {
  public:
    RequestStatusWithManager(uv_loop_t* loop, int num_nodes = NUM_NODES)
      : RequestStatus(loop, num_nodes) { }

    ~RequestStatusWithManager() {
      ConnectionPoolManager::Ptr temp(manager());
      if (temp) temp->close();
      uv_run(loop_, UV_RUN_DEFAULT); // Allow the loop to cleanup
    }

    void set_manager(const ConnectionPoolManager::Ptr& manager) {
      manager_ = manager;
    }

    ConnectionPoolManager::Ptr manager() {
      return manager_;
    }

    virtual void set(RequestState::Enum state) {
      RequestStatus::set(state);
    }

  private:
    ConnectionPoolManager::Ptr manager_;
  };

  struct ListenerState {
    enum Enum {
      UP,
      DOWN,
      CRITICAL_ERROR,
      CRITICAL_ERROR_INVALID_PROTOCOL,
      CRITICAL_ERROR_KEYSPACE,
      CRITICAL_ERROR_AUTH,
      CRITICAL_ERROR_SSL_HANDSHAKE,
      CRITICAL_ERROR_SSL_VERIFY
    };

    static const char* to_string(Enum state) {
      switch (state) {
        case UP: return "UP";
        case DOWN: return "DOWN";
        case CRITICAL_ERROR: return "CRITICAL_ERROR";
        case CRITICAL_ERROR_INVALID_PROTOCOL: return "CRITICAL_ERROR_INVALID_PROTOCOL";
        case CRITICAL_ERROR_KEYSPACE: return "CRITICAL_ERROR_KEYSPACE";
        case CRITICAL_ERROR_AUTH: return "CRITICAL_ERROR_AUTH";
        case CRITICAL_ERROR_SSL_HANDSHAKE: return "CRITICAL_ERROR_SSL_HANDSHAKE";
        case CRITICAL_ERROR_SSL_VERIFY: return "CRITICAL_ERROR_SSL_VERIFY";
      }
      return "";
    }
  };

  class ListenerStatus
      : public ListenerState
      , public Status<ListenerState::Enum> {
  public:
    ListenerStatus(uv_loop_t* loop, int num_nodes = NUM_NODES)
      : loop_(loop)
      , count_(num_nodes)
      , remaining_(num_nodes) { }

    void reset() {
      remaining_ = count_;
    }

    void up() { set(UP); }
    void down() { set(DOWN); }
    void critical_error() { set(CRITICAL_ERROR); }
    void critical_error_invalid_protocol() { set(CRITICAL_ERROR_INVALID_PROTOCOL); }
    void critical_error_keyspace() { set(CRITICAL_ERROR_KEYSPACE); }
    void critical_error_auth() { set(CRITICAL_ERROR_AUTH); }
    void critical_error_ssl_handshake() { set(CRITICAL_ERROR_SSL_HANDSHAKE); }
    void critical_error_ssl_verify() { set(CRITICAL_ERROR_SSL_VERIFY); }

  private:
    virtual void set(ListenerState::Enum state) {
      Status::set(state);
      if (--remaining_ == 0) uv_stop(loop_);
    }

  private:
    uv_loop_t* loop_;
    size_t count_;
    size_t remaining_;
  };

  class Listener : public ConnectionPoolManagerListener {
  public:
    Listener(ListenerStatus* status)
      : status_(status) { }

    void reset(ListenerStatus* status) {
      status_ = status;
    }

    ListenerStatus* status() const {
      return status_;
    }

    virtual void on_pool_up(const Address& address)  {
<<<<<<< HEAD
      status_->up();
    }

    virtual void on_pool_down(const Address& address) {
      status_->down();
=======
      ScopedMutex l(&mutex_);
      future_->up();
    }

    virtual void on_pool_down(const Address& address) {
      ScopedMutex l(&mutex_);
      future_->down();
>>>>>>> d0cfff93
    }

    virtual void on_pool_critical_error(const Address& address,
                                   Connector::ConnectionError code,
                                   const String& message)  {
      switch (code) {
        case Connector::CONNECTION_ERROR_INVALID_PROTOCOL:
          status_->critical_error_invalid_protocol();
          break;
        case Connector::CONNECTION_ERROR_KEYSPACE:
          status_->critical_error_keyspace();
          break;
        case Connector::CONNECTION_ERROR_AUTH:
          status_->critical_error_auth();
          break;
        case Connector::CONNECTION_ERROR_SSL_HANDSHAKE:
          status_->critical_error_ssl_handshake();
          break;
        case Connector::CONNECTION_ERROR_SSL_VERIFY:
          status_->critical_error_ssl_verify();
          break;
        default:
          status_->critical_error();
          break;
      }
    }

    virtual void on_close(ConnectionPoolManager* manager) {
      Memory::deallocate(this);
    }

  private:
    ListenerStatus* status_;
  };


  class RequestCallback : public SimpleRequestCallback {
  public:
    RequestCallback(RequestStatus* status)
      : SimpleRequestCallback("SELECT * FROM blah")
      , status_(status) { }

    virtual void on_internal_set(ResponseMessage* response) {
      if (response->response_body()->opcode() == CQL_OPCODE_RESULT) {
        status_->success();
      } else {
        status_->error_response();
      }
    }

    virtual void on_internal_error(CassError code, const String& message) {
      status_->error();
    }

    virtual void on_internal_timeout() {
      status_->timeout();
    }

  private:
    RequestStatus* status_;
  };

  PoolUnitTest()
    : mockssandra::SimpleClusterTest(NUM_NODES) { }

  AddressVec addresses() const {
    mockssandra::Ipv4AddressGenerator generator;
    AddressVec addresses;
    for (int i = 0; i < NUM_NODES; ++i) {
      addresses.push_back(generator.next());
    }
    return addresses;
  }

  ConnectionPoolManagerSettings use_ssl() {
    ConnectionPoolManagerSettings settings;
    settings.connection_settings = mockssandra::SimpleClusterTest::use_ssl();
    return settings;
  }

  virtual void SetUp() {
    mockssandra::SimpleClusterTest::SetUp();
    ASSERT_EQ(0, uv_loop_init(&loop_));
  }

  virtual void TearDown() {
    uv_loop_close(&loop_);
    mockssandra::SimpleClusterTest::TearDown();
  }

  uv_loop_t* loop() {
    return &loop_;
  }

  void run_request(const ConnectionPoolManager::Ptr& manager, const Address& address) {
    PooledConnection::Ptr connection = manager->find_least_busy(address);
    if (connection) {
      RequestStatus status(manager->loop(), 1);
      RequestCallback::Ptr callback(Memory::allocate<RequestCallback>(&status));
      EXPECT_TRUE(connection->write(callback.get())) << "Unable to write request to connection " << address.to_string();
      connection->flush(); // Flush requests to avoid unnecessary timeouts
      uv_run(loop(), UV_RUN_DEFAULT);
      EXPECT_EQ(status.count(RequestState::SUCCESS), 1u) << status.results();
    } else {
      EXPECT_TRUE(false) << "No connection available for " << address.to_string();
    }
  }

  static void on_pool_connected(ConnectionPoolManagerInitializer* initializer) {
    RequestStatusWithManager* status = static_cast<RequestStatusWithManager*>(initializer->data());

    mockssandra::Ipv4AddressGenerator generator;
    ConnectionPoolManager::Ptr manager = initializer->release_manager();
    status->set_manager(manager);

    for (int i = 0; i < NUM_NODES; ++i) {
      PooledConnection::Ptr connection = manager->find_least_busy(generator.next());
      if (connection) {
        RequestCallback::Ptr callback(Memory::allocate<RequestCallback>(status));
        if(!connection->write(callback.get())) {
          status->error_failed_write();
        }
      } else {
        status->error_no_connection();
      }
      manager->flush(); // Flush requests to avoid unnecessary timeouts
    }
  }

  static void on_pool_nop(ConnectionPoolManagerInitializer* initializer) {
    RequestStatusWithManager* request_status = static_cast<RequestStatusWithManager*>(initializer->data());
    ConnectionPoolManager::Ptr manager = initializer->release_manager();
    request_status->set_manager(manager);
  }

private:
  uv_loop_t loop_;
};

std::ostream& operator<<(std::ostream& os, const Vector<PoolUnitTest::RequestState::Enum>& states) {
  os << "[";
  bool first = true;;
  for (Vector<PoolUnitTest::RequestState::Enum>::const_iterator it = states.begin(),
       end = states.end(); it != end; ++it) {
    if (!first) {
      os << ", ";
    } else {
      first = false;
    }
    os << PoolUnitTest::RequestState::to_string(*it);
  }
  os << "]";
  return os;
}

std::ostream& operator<<(std::ostream& os, const Vector<PoolUnitTest::ListenerState::Enum>& states) {
  os << "[";
  bool first = true;;
  for (Vector<PoolUnitTest::ListenerState::Enum>::const_iterator it = states.begin(),
       end = states.end(); it != end; ++it) {
    if (!first) {
      os << ", ";
    } else {
      first = false;
    }
    os << PoolUnitTest::ListenerState::to_string(*it);
  }
  os << "]";
  return os;
}

TEST_F(PoolUnitTest, Simple) {
  start_all();

  RequestStatusWithManager status(loop());

  ConnectionPoolManagerInitializer::Ptr initializer(
        Memory::allocate<ConnectionPoolManagerInitializer>(
          PROTOCOL_VERSION,
          static_cast<void*>(&status),
          on_pool_connected));

  initializer
      ->initialize(loop(), addresses());
  uv_run(loop(), UV_RUN_DEFAULT);

  EXPECT_EQ(status.count(RequestStatus::SUCCESS), NUM_NODES) << status.results();
}

TEST_F(PoolUnitTest, Keyspace) {
  mockssandra::SimpleRequestHandlerBuilder builder;

  builder
      .on(mockssandra::OPCODE_QUERY)
      .use_keyspace("foo")
      .validate_query().void_result();
  mockssandra::SimpleCluster cluster(builder.build(), NUM_NODES);

  cluster.start_all();

  RequestStatusWithManager status(loop());

  ConnectionPoolManagerInitializer::Ptr initializer(
        Memory::allocate<ConnectionPoolManagerInitializer>(
          PROTOCOL_VERSION,
          static_cast<void*>(&status),
          on_pool_connected));

  AddressVec addresses = this->addresses();

  initializer
      ->with_keyspace("foo")
      ->initialize(loop(), addresses);
  uv_run(loop(), UV_RUN_DEFAULT);

  EXPECT_EQ(status.count(RequestStatus::SUCCESS), NUM_NODES) << status.results();

  ConnectionPoolManager::Ptr manager = status.manager();
  ASSERT_TRUE(manager);

  for (size_t i = 0; i < NUM_NODES; ++i) {
    PooledConnection::Ptr connection = manager->find_least_busy(addresses[i]);
    if (connection) {
      EXPECT_EQ(connection->keyspace(), "foo");
    } else {
      EXPECT_TRUE(false) << "Unable to get connection for " << addresses[i].to_string();
    }
  }
}

TEST_F(PoolUnitTest, Auth) {
  mockssandra::SimpleCluster cluster(
        mockssandra::AuthRequestHandlerBuilder().build(), NUM_NODES);
  cluster.start_all();

  RequestStatusWithManager status(loop());

  ConnectionPoolManagerInitializer::Ptr initializer(
        Memory::allocate<ConnectionPoolManagerInitializer>(
          PROTOCOL_VERSION,
          static_cast<void*>(&status),
          on_pool_connected));

  ConnectionPoolManagerSettings settings;
  settings.connection_settings.auth_provider.reset(Memory::allocate<PlainTextAuthProvider>("cassandra", "cassandra"));

  initializer
      ->with_settings(settings)
      ->initialize(loop(), addresses());
  uv_run(loop(), UV_RUN_DEFAULT);

  EXPECT_EQ(status.count(RequestStatus::SUCCESS), NUM_NODES) << status.results();
}

TEST_F(PoolUnitTest, Ssl) {
  ConnectionPoolManagerSettings settings(use_ssl());

  start_all();

  RequestStatusWithManager status(loop());

  ConnectionPoolManagerInitializer::Ptr initializer(
        Memory::allocate<ConnectionPoolManagerInitializer>(
          PROTOCOL_VERSION,
          static_cast<void*>(&status),
          on_pool_connected));

  initializer
      ->with_settings(settings)
      ->initialize(loop(), addresses());
  uv_run(loop(), UV_RUN_DEFAULT);

  EXPECT_EQ(status.count(RequestStatus::SUCCESS), NUM_NODES) << status.results();
}

TEST_F(PoolUnitTest, Listener) {
  start_all();

  ListenerStatus listener_status(loop());
  RequestStatusWithManager request_status(loop(), 0);

  ConnectionPoolManagerInitializer::Ptr initializer(
        Memory::allocate<ConnectionPoolManagerInitializer>(
          PROTOCOL_VERSION,
          static_cast<void*>(&request_status),
          on_pool_nop));

  initializer
      ->with_listener(Memory::allocate<Listener>(&listener_status))
      ->initialize(loop(), addresses());
  uv_run(loop(), UV_RUN_DEFAULT);

  EXPECT_EQ(listener_status.count(ListenerStatus::UP), NUM_NODES) << listener_status.results();
  EXPECT_EQ(initializer->failures().size(), 0u);
}

TEST_F(PoolUnitTest, ListenerDown) {
  start(1);

  ListenerStatus listener_status(loop());
  RequestStatusWithManager request_status(loop(), 0);

  ConnectionPoolManagerInitializer::Ptr initializer(
        Memory::allocate<ConnectionPoolManagerInitializer>(
          PROTOCOL_VERSION,
          static_cast<void*>(&request_status),
          on_pool_nop));

  initializer
      ->with_listener(Memory::allocate<Listener>(&listener_status))
      ->initialize(loop(), addresses());
  uv_run(loop(), UV_RUN_DEFAULT);

  EXPECT_EQ(listener_status.count(ListenerStatus::UP), 1u) << listener_status.results();
  EXPECT_EQ(listener_status.count(ListenerStatus::DOWN), NUM_NODES - 1) << listener_status.results();
  EXPECT_EQ(initializer->failures().size(), 0u);
}

TEST_F(PoolUnitTest, AddRemove) {
  start_all();

  ListenerStatus listener_status(loop());
  RequestStatusWithManager request_status(loop(), 0);

  ConnectionPoolManagerInitializer::Ptr initializer(
        Memory::allocate<ConnectionPoolManagerInitializer>(
          PROTOCOL_VERSION,
          static_cast<void*>(&request_status),
          on_pool_nop));

  AddressVec addresses = this->addresses();

  initializer
      ->with_listener(Memory::allocate<Listener>(&listener_status))
      ->initialize(loop(), addresses);
  uv_run(loop(), UV_RUN_DEFAULT);

  EXPECT_EQ(listener_status.count(ListenerStatus::UP), NUM_NODES) << listener_status.results();

  ConnectionPoolManager::Ptr manager = request_status.manager();
  ASSERT_TRUE(manager);

  for (size_t i = 0; i < NUM_NODES; ++i) {
    ListenerStatus single_listener_status(loop(), 1);
    static_cast<Listener*>(manager->listener())->reset(&single_listener_status);

    manager->remove(addresses[i]); // Remove node
    uv_run(loop(), UV_RUN_DEFAULT);
    EXPECT_EQ(single_listener_status.count(ListenerStatus::DOWN), 1u) << single_listener_status.results();
    EXPECT_FALSE(manager->find_least_busy(addresses[i]));

    single_listener_status.reset();

    manager->add(addresses[i]); // Add node
    uv_run(loop(), UV_RUN_DEFAULT);
    EXPECT_EQ(single_listener_status.count(ListenerStatus::UP), 1u) << single_listener_status.results();
    run_request(manager, addresses[i]);
  }
}

TEST_F(PoolUnitTest, Reconnect) {
  start_all();

  ListenerStatus listener_status(loop());
  RequestStatusWithManager request_status(loop(), 0);

  ConnectionPoolManagerInitializer::Ptr initializer(
        Memory::allocate<ConnectionPoolManagerInitializer>(
          PROTOCOL_VERSION,
          static_cast<void*>(&request_status),
          on_pool_nop));

  AddressVec addresses = this->addresses();

  ConnectionPoolManagerSettings settings;
  settings.reconnect_wait_time_ms = 0; // Reconnect immediately

  initializer
      ->with_settings(settings)
      ->with_listener(Memory::allocate<Listener>(&listener_status))
      ->initialize(loop(), addresses);
  uv_run(loop(), UV_RUN_DEFAULT);

  EXPECT_EQ(listener_status.count(ListenerStatus::UP), NUM_NODES) << listener_status.results();

  ConnectionPoolManager::Ptr manager = request_status.manager();
  ASSERT_TRUE(manager);

  for (size_t i = 0; i < NUM_NODES; ++i) {
    ListenerStatus single_listener_status(loop(), 1);
    static_cast<Listener*>(manager->listener())->reset(&single_listener_status);

    stop(i + 1); // Stop node
    uv_run(loop(), UV_RUN_DEFAULT);
    EXPECT_EQ(single_listener_status.count(ListenerStatus::DOWN), 1u) << single_listener_status.results();
    EXPECT_FALSE(manager->find_least_busy(addresses[i]));

    single_listener_status.reset();

    start(i + 1); // Start node
    uv_run(loop(), UV_RUN_DEFAULT);
    EXPECT_EQ(single_listener_status.count(ListenerStatus::UP), 1u) << single_listener_status.results();
    run_request(manager, addresses[i]);
  }
}

TEST_F(PoolUnitTest, Timeout) {
  mockssandra::RequestHandler::Builder builder;
  builder.on(mockssandra::OPCODE_STARTUP).no_result(); // Don't return a response

  mockssandra::SimpleCluster cluster(builder.build(), NUM_NODES);
  cluster.start_all();

  ListenerStatus listener_status(loop());
  RequestStatusWithManager request_status(loop(), 0);

  ConnectionPoolManagerInitializer::Ptr initializer(
        Memory::allocate<ConnectionPoolManagerInitializer>(
          PROTOCOL_VERSION,
          static_cast<void*>(&request_status),
          on_pool_nop));

  ConnectionPoolManagerSettings settings;
  settings.connection_settings.connect_timeout_ms = 200;

  initializer
      ->with_settings(settings)
      ->with_listener(Memory::allocate<Listener>(&listener_status))
      ->initialize(loop(), addresses());
  uv_run(loop(), UV_RUN_DEFAULT);

  EXPECT_EQ(listener_status.count(ListenerStatus::DOWN), NUM_NODES) << listener_status.results();
}


TEST_F(PoolUnitTest, InvalidProtocol) {
  start_all();

  ListenerStatus listener_status(loop());
  RequestStatusWithManager request_status(loop(), 0);

  ConnectionPoolManagerInitializer::Ptr initializer(
        Memory::allocate<ConnectionPoolManagerInitializer>(
          0x7F,  // Invalid protocol version
          static_cast<void*>(&request_status),
          on_pool_nop));

  initializer
      ->with_listener(Memory::allocate<Listener>(&listener_status))
      ->initialize(loop(), addresses());
  uv_run(loop(), UV_RUN_DEFAULT);

  EXPECT_EQ(listener_status.count(ListenerStatus::CRITICAL_ERROR_INVALID_PROTOCOL), NUM_NODES) << listener_status.results();

  ConnectionPoolConnector::Vec failures = initializer->failures();
  EXPECT_EQ(failures.size(), NUM_NODES);

  for (ConnectionPoolConnector::Vec::const_iterator it = failures.begin(),
       end = failures.end(); it != end; ++it) {
    EXPECT_EQ((*it)->error_code(), Connector::CONNECTION_ERROR_INVALID_PROTOCOL);
  }
}

TEST_F(PoolUnitTest, InvalidKeyspace) {
  mockssandra::SimpleRequestHandlerBuilder builder;
  builder
      .on(mockssandra::OPCODE_QUERY)
      .use_keyspace("foo")
      .validate_query().void_result();
  mockssandra::SimpleCluster cluster(builder.build(), NUM_NODES);

  cluster.start_all();

  ListenerStatus listener_status(loop());
  RequestStatusWithManager request_status(loop(), 0);

  ConnectionPoolManagerInitializer::Ptr initializer(
        Memory::allocate<ConnectionPoolManagerInitializer>(
          PROTOCOL_VERSION,
          static_cast<void*>(&request_status),
          on_pool_nop));

  initializer
      ->with_keyspace("invalid")
      ->with_listener(Memory::allocate<Listener>(&listener_status))
      ->initialize(loop(), addresses());
  uv_run(loop(), UV_RUN_DEFAULT);

  EXPECT_EQ(listener_status.count(ListenerStatus::CRITICAL_ERROR_KEYSPACE), NUM_NODES) << listener_status.results();
}

TEST_F(PoolUnitTest, InvalidAuth) {
  mockssandra::SimpleCluster cluster(
        mockssandra::AuthRequestHandlerBuilder().build(), NUM_NODES);
  cluster.start_all();

  ListenerStatus listener_status(loop());
  RequestStatusWithManager request_status(loop(), 0);

  ConnectionPoolManagerInitializer::Ptr initializer(
        Memory::allocate<ConnectionPoolManagerInitializer>(
          PROTOCOL_VERSION,
          static_cast<void*>(&request_status),
          on_pool_nop));

  ConnectionPoolManagerSettings settings;
  settings.connection_settings.auth_provider.reset(Memory::allocate<PlainTextAuthProvider>("invalid", "invalid"));

  initializer
      ->with_settings(settings)
      ->with_listener(Memory::allocate<Listener>(&listener_status))
      ->initialize(loop(), addresses());
  uv_run(loop(), UV_RUN_DEFAULT);

  EXPECT_EQ(listener_status.count(ListenerStatus::CRITICAL_ERROR_AUTH), NUM_NODES) << listener_status.results();
}

TEST_F(PoolUnitTest, InvalidNoSsl) {
  start_all(); // Start without ssl

  ListenerStatus listener_status(loop());
  RequestStatusWithManager request_status(loop(), 0);

  ConnectionPoolManagerInitializer::Ptr initializer(
        Memory::allocate<ConnectionPoolManagerInitializer>(
          PROTOCOL_VERSION,
          static_cast<void*>(&request_status),
          on_pool_nop));

  SslContext::Ptr ssl_context(SslContextFactory::create());

  ConnectionPoolManagerSettings settings;
  settings.connection_settings.socket_settings.ssl_context = ssl_context;
  settings.connection_settings.socket_settings.hostname_resolution_enabled = true;

  initializer
      ->with_settings(settings)
      ->with_listener(Memory::allocate<Listener>(&listener_status))
      ->initialize(loop(), addresses());
  uv_run(loop(), UV_RUN_DEFAULT);

  EXPECT_EQ(listener_status.count(ListenerStatus::CRITICAL_ERROR_SSL_HANDSHAKE), NUM_NODES) << listener_status.results();
}

TEST_F(PoolUnitTest, InvalidSsl) {
  use_ssl();
  start_all();

  ListenerStatus listener_status(loop());
  RequestStatusWithManager request_status(loop(), 0);

  ConnectionPoolManagerInitializer::Ptr initializer(
        Memory::allocate<ConnectionPoolManagerInitializer>(
          PROTOCOL_VERSION,
          static_cast<void*>(&request_status),
          on_pool_nop));

  SslContext::Ptr ssl_context(SslContextFactory::create()); // No trusted cert

  ConnectionPoolManagerSettings settings;
  settings.connection_settings.socket_settings.ssl_context = ssl_context;
  settings.connection_settings.socket_settings.hostname_resolution_enabled = true;

  initializer
      ->with_settings(settings)
      ->with_listener(Memory::allocate<Listener>(&listener_status))
      ->initialize(loop(), addresses());
  uv_run(loop(), UV_RUN_DEFAULT);

  EXPECT_EQ(listener_status.count(ListenerStatus::CRITICAL_ERROR_SSL_VERIFY), NUM_NODES) << listener_status.results();
}

TEST_F(PoolUnitTest, PartialReconnect) {
  // TODO:
}

TEST_F(PoolUnitTest, LowNumberOfStreams) {
  // TODO:
}<|MERGE_RESOLUTION|>--- conflicted
+++ resolved
@@ -204,21 +204,11 @@
     }
 
     virtual void on_pool_up(const Address& address)  {
-<<<<<<< HEAD
       status_->up();
     }
 
     virtual void on_pool_down(const Address& address) {
       status_->down();
-=======
-      ScopedMutex l(&mutex_);
-      future_->up();
-    }
-
-    virtual void on_pool_down(const Address& address) {
-      ScopedMutex l(&mutex_);
-      future_->down();
->>>>>>> d0cfff93
     }
 
     virtual void on_pool_critical_error(const Address& address,
