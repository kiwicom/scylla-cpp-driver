--- conflicted
+++ resolved
@@ -44,15 +44,9 @@
 
       build_driver 'CASS'
 
-<<<<<<< HEAD
       FUNCTIONS+=($(grep -Eoh '(^cass_\s*(\w+)\s*\()|(^dse_\s*(\w+)\s*\()' include/dse.h | awk -F '(' '{print $1}'));
       FUNCTIONS+=($(grep -Eoh '^cass_\s*(\w+)\s*\(' include/cassandra.h | awk -F '(' '{print $1}'))
-      check_driver_exports 'build/libcassandra_static.a' "${FUNCTIONS[@]}"
-=======
-      FUNCTIONS+=($(grep -Eoh '(^cass_\s*(\w+)\s*\()|(^dse_\s*(\w+)\s*\()' cpp-driver/include/dse.h | awk -F '(' '{print $1}'));
-      FUNCTIONS+=($(grep -Eoh '^cass_\s*(\w+)\s*\(' cpp-driver/include/cassandra.h | awk -F '(' '{print $1}'))
-      check_driver_exports 'cpp-driver/build/libcassandra' "${FUNCTIONS[@]}"
->>>>>>> b442f59b
+      check_driver_exports 'build/libcassandra' "${FUNCTIONS[@]}"
 
       build/cassandra-unit-tests --gtest_output=xml:unit-test-results.xml
 
